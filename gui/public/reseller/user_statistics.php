<?php
/**
 * i-MSCP - internet Multi Server Control Panel
 *
 * The contents of this file are subject to the Mozilla Public License
 * Version 1.1 (the "License"); you may not use this file except in
 * compliance with the License. You may obtain a copy of the License at
 * http://www.mozilla.org/MPL/
 *
 * Software distributed under the License is distributed on an "AS IS"
 * basis, WITHOUT WARRANTY OF ANY KIND, either express or implied. See the
 * License for the specific language governing rights and limitations
 * under the License.
 *
 * The Original Code is "VHCS - Virtual Hosting Control System".
 *
 * The Initial Developer of the Original Code is moleSoftware GmbH.
 * Portions created by Initial Developer are Copyright (C) 2001-2006
 * by moleSoftware GmbH. All Rights Reserved.
 *
 * Portions created by the ispCP Team are Copyright (C) 2006-2010 by
 * isp Control Panel. All Rights Reserved.
 *
 * Portions created by the i-MSCP Team are Copyright (C) 2010-2013 by
 * i-MSCP - internet Multi Server Control Panel. All Rights Reserved.
 *
 * @category	i-MSCP
 * @package		iMSCP_Core
 * @subpackage	Reseller
 * @copyright	2001-2006 by moleSoftware GmbH
 * @copyright	2006-2010 by ispCP | http://isp-control.net
 * @copyright	2010-2013 by i-MSCP | http://i-mscp.net
 * @author		ispCP Team
 * @author		i-MSCP Team
 * @link		http://i-mscp.net
 */

/***********************************************************************************
 * Script functions
 */

/**
 * Generates statistics entry for the given domain.
 *
 * @access private
 * @param iMSCP_pTemplate $tpl Template engine instance
 * @param int $domainId Domain unique identifier
 * @return void
 */
function _reseller_generateDomainStatisticsEntry($tpl, $domainId)
{
	list(
		$domainName, $domainId, $web, $ftp, $smtp, $pop3, $trafficUsageBytes, $diskspaceUsageBytes
		) = generate_user_traffic($domainId);

	list(
		$usub_current, $usub_max, $uals_current, $uals_max, $umail_current, $umail_max, $uftp_current, $uftp_max,
		$usql_db_current, $usql_db_max, $usql_user_current, $usql_user_max, $trafficLimit, $diskspaceLimit
		) = generate_user_props($domainId);

	$trafficLimitBytes = $trafficLimit * 1048576;
	$diskspaceLimitBytes = $diskspaceLimit * 1048576;

	$trafficPercent = make_usage_vals($trafficUsageBytes, $trafficLimitBytes);
	$diskPercent = make_usage_vals($diskspaceUsageBytes, $diskspaceLimitBytes);

	$tpl->assign(
		array(
			'DOMAIN_NAME' => tohtml(decode_idna($domainName)),
			'DOMAIN_ID' => $domainId,
			'TRAFF_PERCENT' => $trafficPercent,
			'MONTH' => date('m'),
			'YEAR' => date('y'),
			'TRAFF_MSG' => ($trafficLimitBytes)
				? tr('%1$s of %2$s', bytesHuman($trafficUsageBytes), bytesHuman($trafficLimitBytes))
				: tr('%s of unlimited', bytesHuman($trafficUsageBytes)),
			'DISK_PERCENT' => $diskPercent,
			'DISK_MSG' => ($diskspaceLimitBytes)
				? tr('%1$s of %2$s', bytesHuman($diskspaceUsageBytes), bytesHuman($diskspaceLimitBytes))
				: tr('%s of unlimited', bytesHuman($diskspaceUsageBytes)),
			'WEB' => bytesHuman($web),
			'FTP' => bytesHuman($ftp),
			'SMTP' => bytesHuman($smtp),
			'POP3' => bytesHuman($pop3),
			'SUB_MSG' => ($usub_max)
				? (($usub_max > 0) ? tr('%1$d of %2$d', $usub_current, $usub_max)
					: tr('disabled')) : tr('%d of unlimited', $usub_current),
			'ALS_MSG' => ($uals_max)
				? (($uals_max > 0) ? tr('%1$d of %2$d', $uals_current, $uals_max) : tr('disabled'))
				: tr('%d of unlimited', $uals_current),
			'MAIL_MSG' => ($umail_max)
				? (($umail_max > 0) ? tr('%1$d of %2$d', $umail_current, $umail_max) : tr('disabled'))
				: tr('%d of unlimited', $umail_current),
			'FTP_MSG' => ($uftp_max)
				? (($uftp_max > 0) ? tr('%1$d of %2$d', $uftp_current, $uftp_max) : tr('disabled'))
				: tr('%d of unlimited', $uftp_current),
			'SQL_DB_MSG' => ($usql_db_max)
				? (($usql_db_max > 0) ? tr('%1$d of %2$d', $usql_db_current, $usql_db_max) : tr('disabled'))
				: tr('%d of unlimited', $usql_db_current),
			'SQL_USER_MSG' => ($usql_user_max)
				? (($usql_user_max > 0) ? tr('%1$d of %2$d', $usql_user_current, $usql_user_max) : tr('disabled'))
				: tr('%d of unlimited', $usql_user_current)));
}

/**
 * Generate page.
 *
 * @param  iMSCP_pTemplate $tpl Template engine
 * @return void
 */
function reseller_generatePage($tpl)
{
	$query = 'SELECT `domain_id` FROM `domain` WHERE `domain_created_id` = ?';
	$stmt = exec_query($query, $_SESSION['user_id']);

	if ($stmt->rowCount()) {
		foreach ($stmt->fetchAll(PDO::FETCH_COLUMN) as $domainId) {
			_reseller_generateDomainStatisticsEntry($tpl, $domainId);
			$tpl->parse('DOMAIN_STATISTICS_ENTRY_BLOCK', '.domain_statistics_entry_block');
		}
	} else {
		$tpl->assign('DOMAIN_STATISTICS_ENTRIES_BLOCK', '');
		set_page_message(tr('No domain statistics to display.'), 'info');
	}
}

/************************************************************************************
 * Main script
 */

// Include core library
require 'imscp-lib.php';

iMSCP_Events_Manager::getInstance()->dispatch(iMSCP_Events::onResellerScriptStart);

check_login('reseller');

/** @var $cfg iMSCP_Config_Handler_File */
$cfg = iMSCP_Registry::get('config');

$tpl = new iMSCP_pTemplate();
$tpl->define_dynamic(
	array(
		'layout' => 'shared/layouts/ui.tpl',
		'page' => 'reseller/reseller_user_statistics.tpl',
		'page_message' => 'layout',
		'domain_statistics_entries_block' => 'page',
		'domain_statistics_entry_block' => 'domain_statistics_entries_block'));

$tpl->assign(
	array(
<<<<<<< HEAD
		'TR_PAGE_TITLE' => tr("Reseller / Statistics / Overview"),
		'THEME_CHARSET' => tr('encoding'),
=======
		'TR_PAGE_TITLE' => tr(" Reseller / Statistics / Overview"),
>>>>>>> 21440674
		'ISP_LOGO' => layout_getUserLogo(),
		'TR_DOMAIN_NAME' => tr('Domain'),
		'TR_TRAFF' => tr('Traffic usage'),
		'TR_DISK' => tr('Disk usage'),
		'TR_WEB' => tr('Http traffic'),
		'TR_FTP_TRAFF' => tr('FTP traffic'),
		'TR_SMTP' => tr('SMTP traffic'),
		'TR_POP3' => tr('POP3/IMAP traffic'),
		'TR_SUBDOMAIN' => tr('Subdomains'),
		'TR_ALIAS' => tr('Aliases'),
		'TR_MAIL' => tr('Email accounts'),
		'TR_FTP' => tr('FTP accounts'),
		'TR_SQL_DB' => tr('SQL databases'),
		'TR_SQL_USER' => tr('SQL users'),
		'VALUE_NAME' => tohtml($_SESSION['user_logged']),
		'VALUE_RID' => $_SESSION['user_id'],
		'TR_DOMAIN_TOOLTIP' => tr('Show detailed statistics for this domain'),
		'DATATABLE_TRANSLATIONS' => getDataTablesPluginTranslations()));

generateNavigation($tpl);
reseller_generatePage($tpl);
generatePageMessage($tpl);

$tpl->parse('LAYOUT_CONTENT', 'page');

iMSCP_Events_Manager::getInstance()->dispatch(iMSCP_Events::onResellerScriptEnd, array('templateEngine' => $tpl));

$tpl->prnt();

unsetMessages();<|MERGE_RESOLUTION|>--- conflicted
+++ resolved
@@ -149,12 +149,7 @@
 
 $tpl->assign(
 	array(
-<<<<<<< HEAD
 		'TR_PAGE_TITLE' => tr("Reseller / Statistics / Overview"),
-		'THEME_CHARSET' => tr('encoding'),
-=======
-		'TR_PAGE_TITLE' => tr(" Reseller / Statistics / Overview"),
->>>>>>> 21440674
 		'ISP_LOGO' => layout_getUserLogo(),
 		'TR_DOMAIN_NAME' => tr('Domain'),
 		'TR_TRAFF' => tr('Traffic usage'),
