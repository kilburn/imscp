--- conflicted
+++ resolved
@@ -132,12 +132,7 @@
 
 $tpl->assign(
 	array(
-<<<<<<< HEAD
 		'TR_PAGE_TITLE' => tr('Client / Webtools / Protected Areas / Manage Users and Groups / Add Group'),
-		'THEME_CHARSET' => tr('encoding'),
-=======
-		'TR_PAGE_TITLE' => tr('Client / Webtools / Protected areas / Manage Htusers And Groups / Add Htaccess Group'),
->>>>>>> 21440674
 		'ISP_LOGO' => layout_getUserLogo(),
 		'TR_HTACCESS_GROUP' => tr('Htaccess group'),
 		'TR_GROUPNAME' => tr('Group name'),
