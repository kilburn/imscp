--- conflicted
+++ resolved
@@ -203,12 +203,7 @@
 
 $tpl->assign(
 	array(
-<<<<<<< HEAD
 		'TR_PAGE_TITLE' => tr('Admin / Users / Resellers Assignment'),
-		'THEME_CHARSET' => tr('encoding'),
-=======
-		'TR_PAGE_TITLE' => tr('Admin / Users / Resellers assignment'),
->>>>>>> 21440674
 		'ISP_LOGO' => layout_getUserLogo()));
 
 generateNavigation($tpl);
