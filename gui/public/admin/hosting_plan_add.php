--- conflicted
+++ resolved
@@ -467,12 +467,7 @@
 
 	$tpl->assign(
 		array(
-<<<<<<< HEAD
 			'TR_PAGE_TITLE' => tr('Admin / Hosting Plans / Add Hosting Plan'),
-			'THEME_CHARSET' => tr('encoding'),
-=======
-			'TR_PAGE_TITLE' => tr('Admin / Hosting plans / Add Hosting Plan'),
->>>>>>> 21440674
 			'ISP_LOGO' => layout_getUserLogo(),
 
 			'TR_HOSTING_PLAN_PROPS' => tr('Hosting plan properties'),
