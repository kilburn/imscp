--- conflicted
+++ resolved
@@ -17,11 +17,7 @@
  *
  * @copyright 	2006-2010 by ispCP | http://isp-control.net
  * @copyright   2010-2011 by i-MSCP | http://i-mscp.net
-<<<<<<< HEAD
- * @version     SVN: $Id: login-imscp.css 4847 2011-07-09 21:24:19Z nuxwin $
-=======
  * @version     SVN: $Id$
->>>>>>> 7e7f1010
  * @link        http://i-mscp.net
  * @author      ispCP Team
  * @author      i-MSCP Team
