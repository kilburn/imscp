ispCP ω 1.0.5 Changelog
~~~~~~~~~~~~~~~~~~~~~~~~~~

<<<<<<< HEAD
2010-02-21 Benedikt Heintel
	- GUI:
		* Fixed #2053: Make ispCP ω PHP 5.3 compatible (part I)
			* Changed php.ini files to be PHP 5.3 compatible
			* Changed Net_DNS to be PHP 5.3 compatible
			* Changed Net2FTP to be PHP 5.3 compatible

2010-02-20 Benedikt Heintel
	- CONFIGS:
		* Fixed #2533: There is no log rotation for apache logs
	- GUI:
		* Fixed #2192: Enlarge mail forward textareas

2010-02-20 Franseco Bux
	- GUI:
		* Fixed #400: Terms of Service
=======
2010-02-23 Laurent Declercq
	- LANGUAGES:
		* Updated French language files

2010-02-23 Benedikt Heintel
	- DOCS:
		* Fixed #2225: The unzip path in the INSTALL-File difference with the path in the Docu.

2010-02-22 Sascha Bay
	- GUI:
		* Fixed #2220: Admin General information is not valid HTML
		* Fixed #2221: Reseller General information is not valid HTML
		* Fixed #2222: Client General information is not valid HTML
		* Fixed: Login screens are not valid HTML
>>>>>>> 0c7a02ac

2010-02-20 Jochen Manz
	- LANGUAGES:
		* Updates every language .po

2010-02-19 Benedikt Heintel
	- DOCS:
		* Changed FreeBSD INSTALL file

2010-02-15 Benedikt Heintel
	- CONFIGS:
		* Fixed #2210: FreeBSD: Propose new start/stop script
	- GUI:
		* Fixed #2208: Little design error (part 5)	

2010-02-11 Benedikt Heintel
	- GUI:
		* Fixed #2159: Reseller can update to small hosting plan even if client use more resources
		* Fixed #2204: Little design error (part 4)
		* Replaced all "SVN: $ID$" by "SVN: $Id$"

2010-02-10 Laurent Declercq
	- GUI:
		* Fixed #2205: Fonts in ispcp.css is very big
	- ENGINE:
		* Fixed possible "Use of uninitialized value..." in store_conf() subroutine when a setting is set to an empty value
	- SETUP:
		* Fixed #2140: Validate DEFAULT_ADMIN_ADDRESS before installation/update
		* Added recovery process for configuration settings in update process

2010-02-10 Marc Pujol
	- ENGINE:
		* Fixed #2203: ispCP Autoreply infinite autoreplies loop

2010-02-09 Laurent Declercq
- GUI:
	* Ehancement:
		- Added JQuery v1.4.1 library (both format: full and minify - Only minify is loaded by client's browser)
		- Added JQuery ispCPtooltips plugin (both format: full and minify - Only minify is loaded by client's browser)
		- Added a new javascript function in the ispcp .js-files to handle JQuery XMLHttpRequest errors
	* admin/reseller_edit.php and related template:
		* Fixed #2188: Reseller update properties - Inconsistency between...
		* Re-factoring the code for better readability
		* Removed unnecessary checks
		* Added pre-check on the first load to prevent inconstancy data during update process
		* Fixed vertical alignment for password generation button
		* Ehancement:
			- Added input fields hightlighting on error(s) (Todo, switch to JQuery form validation for better performances)
			- Added cached input values on error
			- Added 'Cancel' button to abort the update process
			- Added JavaScript events for the rollover effect of several input elements (submit, button)
			- The password generation is performed via XMLHttpRequest now
			- When the password is generated, the related input fields are now set to readonly to prevent inconstancy data
			- Added button to reset the password input fields

2010-02-06 Benedikt Heintel
	- CONFIGS:
		* Fixed #2189: Small patch for opensuse
		* Fixed #2197: ispcp-vrl-traff-correction should be disabled
	- GUI:
		* Fixed #2196: Little design error (part 3)
		* Fixed #2200: Forward mail address not shown in log message

2010-02-02 Benedikt Heintel
	- GUI:
		* Fixed #2194: Little design error (part 2)

2010-01-31 Benedikt Heintel
	- ENGINE:
		* Fixed #2086: DNS not working properly
	- GUI:
		* Fixed #718: little design error
		* Fixed #2191: TLD .me not accepted

2010-01-31 Sascha Bay
	- GUI:
		* Fixed #2152: Wrong limited count in reseller gui
		* Fixed #2179: Untranslated message {DISK_USAGE} of {DISK_LIMIT} MB

2010-01-27 Marc Pujol
	- GUI:
		* Fixed #2183: Hosting plans not available for purchasing error

2010-01-25 Marc Pujol
	- ENGINE:
		* Fixed #2180: /var/log/ispcp/logdb doesn't get properly updated and is causing wrong statistics

2010-01-22 Marc Pujol
	- SETUP:
		* Fixed small error in the squeeze required packages list

2010-01-18 Benedikt Heintel
	- ENGINE:
		* Fixed #2167: Traffic counts wrong

2010-01-18 Sascha Bay
	- GUI:
		* Fixed #1717: Domain Alias Screen Needs Cosmetic Changes
		* Partially Fixed #2089: Add Customer with IDN alias domains - (Only first part)

2010-01-17 Sascha Bay
	- GUI:
		* Fixed #2170: "Domain expire" value gets lost on failure with Domain name

2010-01-17 Thomas Wacker
	- GUI:
		* Fixed #2172: Support system - html tag shouldn't displayed

2010-01-17 Benedikt Heintel
	- GUI:
		* Fixed #2088: Possibility to add databases w/o db users and db users w/o databases (based on a patch by Sascha Bay)

2010-01-16 Peter Ziergöbel
	- GUI:
		* Fixed #2156: Reseller hosting plan update error

2010-01-16 Benedikt Heintel
	- GUI:
		* Fixed #2165: Reseller can add alias while disabled by the admin (based on a patch by Sascha Bay)

2010-01-16 Marc Pujol
	- GUI:
		* Fixed #2168: Error Message in Browser: HY093 (whats wrong with my database?)

2010-01-13 Marc Pujol
	- GUI:
		* Updated spanish language files

2010-01-13 Sascha Bay
	- GUI:
		* Fixed #2164: Manual dns record's - Unable to access to the interface in some circumstances

2010-01-13 Laurent Declercq
	- GUI:
		* Fixed #2160: Backup button not exist in client's GUI
		* Added missing '$domain_expires|$dmn_expire' && '$allowbackup' && 
		 '$domain_dns|$dmn_dns' variables in all 'list()' that are linked to 
		  the function 'get_domain_default_props()'
		* Fixed wrong syntax for svn Id keyword in several files

2010-01-12 Thomas Wacker
	- GUI:
		* Fixed #2158: Wrong calculation for traffic in update hosting plan

2010-01-07 Peter Ziergöbel
	- GUI:
		* Fixed #2125: Domain expire date can't set to "Never" (N/A) when it changed

2010-01-12 Benedikt Heintel
	- ENGINE:
		* Fixed #2091: Make use of the BASE_SERVER_VHOST_PREFIX in ispcp-dmn-mngr for default pages
	- GUI:
		* Fixed #1121: Support System (review)

2010-01-12 Sascha Bay
	- GUI:
		* Fixed #2124: Errors in Layout Settings
		* Fixed #2144: Wrong Option declaration in Admin (reseller_edit.php)
		* Fixed #2151: Adding user and exceeding mail account from reseller won't work correct
		* Fixed #2153: Changing userlogo upload and deleting userlogo won't work
		* Fixed #2154: Reseller Overview shows -1 if function is disabled
		* Fixed #2157: Admin Option "Count default E-Mail addresses" work not correct

2010-01-12 Laurent Declercq
	- GUI:
		* Fixed #2118: The button "Show default E-mail addresses" should be hidden if the default mail addresses do not exists.
		* Fixed #2147: Not correct mail users count
		* Enhancement: Show/hide the mails addresses created by default is now possible

2010-01-12 Christian Hernmarck
	- CONFIGS:
		* Fixed #2149: tar [etch] does not understand --lzma (or --xz) -> info in config

2010-01-11 Christian Hernmarck
	- ENGINE:
		* Fixed #2021: Error in backup (part II: tar-file and logfile not in backup directory)

2010-01-10 Thomas Wacker
	- GUI:
		* Fixed #2127: Update hosting package works wrong

2010-01-07 Peter Ziergöbel
	- GUI:
		* Fixed #1994: Domain expiration in client's General information

2010-01-06 Laurent Declercq
	- PACKAGE:
		* Updates all Licenses Headers
		* Added license headers in some files
	- ENGINE:
		* Fixed #2146: Bind9 - configuration file - twice header/entries
		* Indenting code - Alignment (80 chars per line)
		* Added headers  for subroutines - (Some should be commented)
		* Code optimization - Useless invocation of subroutines get_conf()
	- SETUP
		* Fixed (partially) #2131: ispcp_network doesn't stop properly - (I'll finish later)

2010-01-06 Benedikt Heintel
	- GUI:
		* Fixed #1121: Support System (Patch by Sebastian Sellmeyer)
		* Fixed #2093: The main index.php page doesn't deal properly with ssl controlpannel (Patch by aseques)
		* Fixed #2096: Fix for iptables accounting in srv-traff (Patch by aseques)
		* Fixed #2143: When deleting the user the entry in quotalimits remains

2010-01-06 Peter Ziergöbel
	- GUI:
		* Fixed #1867: clicking on select box when adding subdomain should check corresponding radio button

2010-01-04 Christian Hernmarck
	- GUI:
		* Fixed #2142: "Subdomain add Bug" (problem of ie caused by wrong html in tpl)

2010-01-02 Peter Ziergöbel
	- GUI:
		* Fixed #2123: Add "Backup Support" in ../reseller/domain_details.php and in ../admin/domain_details.php

2009-12-31 Laurent Declercq
	- CONFIGS:
		* Fixed #2132: All ispCP init scripts must be written in Shell and use only POSIX features
	- DOCS:
		* Updated OpenSUSE INSTALL file

2009-12-30 Christian Hernmarck
	- GUI:
		* Fixed #2139: HY93 (or similar) error when deleting domain with alias
		* Fixed #2138: Deny to create the subdomains "backups" and "phptmp"

2009-12-29 Benedikt Heintel
	- GUI:
		* Fixed Error in Hosting Plan Edit
	- LANGUAGES:
		* Updated Lithuanian

2009-12-29 Christian Hernmarck
	- CONFIGS:
		* Fixed #2136: Port 465 is missing in ispcp_network daemon

2009-12-28 Marc Pujol
	- GUI:
		* Fixed #2135: open_basedir errors in net2ftp

2009-12-27 Benedikt Heintel
        - LANGUAGES:
                * Updated Polish
                * Updated Swedish

2009-12-24 Benedikt Heintel
	- RELEASE ispCP ω Omega 1.0.3-1
	- GUI:
		* Added Demo Translation Strings

2009-12-23 Marc Pujol
	- BACKEND:
		* Fixed #2122: Critical security bug exploitable by local users

2009-12-23 Laurent Declercq
	- GUI:
		* Updated TLDs list
		* Fixed #2113: Wrong SQL syntax in /var/www/ispcp/gui/client/hosting_plan_update.php (Line: 451)
	- CONFIGS:
		* The file ispcp.conf should be readable by everyone. (Should be changed in 1.0.4)
		* Added PMA_USER for recovery process during update
	- SETUP
		* Added recovery process for PMA configuration file

2009-12-22 Marc Pujol
	- GUI:
		* Tightened default permission settings
	- BACKEND:
		* Tightened default permission settings

2009-12-21 Benedikt Heintel
	- GUI:
		* Fixed: Password generation in order panel
		* Fixed: Wrong oder of properties in order panel
	- LANGUAGES:
		* Updated Spanish
		* Updated Turkish

2009-12-21 Peter Ziergöbel
	- GUI:
		* Fixed #2108: Small bugs in orderpanel

2009-12-21 Laurent Declercq
	- PACKAGE:
		* Updated "Version" in all ispcp.conf
	- CONFIGS:
		* CMD_PHP Must be the real path of php5-cli binary to avoid error during update
	- GUI:
		* Fixed - Security Fail - The files such as "ispcp.conf" and "ispcp-db-keys.php" should not be readable by other

2009-12-20 Benedikt Heintel
	- DISTS:
		* *BSD: Fixed error on make install
	- GUI:
		* Fixed tool tip issue in admin/settings
	- LANGUAGES:
		* Updated Polish
		* Updated Turkish

2009-12-19 Jochen Manz
	- RELEASE ispCP ω Omega 1.0.3
	- DOCS:
		* fixed a small typo in centos-packages file

2009-12-19 Laurent Declercq
	CONFIGS:
		* Centos - Couldn't to connect to FTP
		* Centos - Ftp_choose_dir fail (due to the FTP issue ; see above)
	DOCS:
		* Updated OpenSuse INSTALL
	LANGUAGES:
		* Updated turkish

2009-12-18 Laurent Declercq
	- GUI:
		* Fixed some mistakes related to i18n
	- LANGUAGES:
		* Updated ispCP pot file
		* Updated all *. po files
		* Updated all INI language files

2009-12-17 Benedikt Heintel
	- DOCS:
		* Updated all INSTALL
	- LANGUAGES:
		* Updated Swedish

2009-12-17 Laurent Declercq
	- DOCS:
		* Updated OpenSuse INSTALL
	- LANGUAGES:
		* Fixed: Several errors in *.po files
	- TOOLS:
		* Added new script (checkPo) to test all *.po files
		* Added the check process in the translation README file

2009-12-16 Laurent Declercq
	- LANGUAGES:
		* Updated French

2009-12-16 Benedikt Heintel
	- LANGUAGES:
		* Updated Basque
		* Added Lithurnian

2009-12-15 Laurent Declercq
	- DOCS:
		* Updated Ubuntu INSTALL
		* Updated: version 1.0.3 to 1.0.4 in all INSTALL files

2009-12-14 Benedikt Heintel
	- LANGUAGES:
		* Updated Catalan
		* Updated Chinese
		* Updated Galician
		* Updated German
		* Updated Italian
		* Updated Japanese

2009-12-14 Laurent Declercq
        - DISTS:
                * Updated OpenSuse 11.1 INSTALL
                * Updated OpenSuse packages
                * Added support for OpenSuse 11.2

2009-12-13 Laurent Declercq
	- GUI:
		* Fixed #2103: Webtools Error

2009-12-12 Laurent Declercq
	- GUI:
		* Fixed #2094: Redirection to the ispCP tools - Bad regular expression

2009-12-12 Benedikt Heintel
	- DOCS:
		* Updated CentOS INSTALL

2009-12-11 Benedikt Bauer
	- DISTS:
		* Updated Ubuntu packages

2009-12-12 Benedikt Heintel
	- ENGINE:
		* Fixed #266: Default 404 page when disable domain

2009-12-11 Laurent Declercq
	- GUI:
		* Fixed #2098: Unable to add subdomain linked to an IDN
		* Orderpanel: Domain name validation - Old error message deleted
		* Added status of available functionalities (Backup and Manual DNS) in customer overview page
		* Removed HTML comment related to domain name in domain default page. Reason: All labels with double hyphens in HTML comments causes rendering errors with Firefox. See http://www.w3.org/TR/html4/intro/sgmltut.html#h-3.2.4 for more information about this issue.

2009-12-10 Laurent Declercq
	- GUI:
		* Fixed #1995: Client/Daily Backup

2009-12-10 Benedikt Heintel
	- LANGUAGES:
		* Updated all .po files

2009-12-09 Benedikt Heintel
	- GUI:
		* Fixed some graphical display issues

2009-12-09 Laurent Declercq
	- GUI:
		* Fixed: Unable to add new IDN domain name
		* Fixed: Domains alias - Mount point issue : The dot character should not be replaced by underline
	- SETUP:
		* Improvement and cleanup updDB.php script
		* Updated behavior for 'failed' status on update
		* Added log file for database, customers and permissions update process
		* Small fix

2009-12-08 Benedikt Heintel
	- GUI:
		* Added help for new domain validation
	- SETUP:
		* Fixed some warnings

2009-12-07 Benedikt Heintel
	- DOCS:
		* Updated: Update Process
	- SETUP:
		* Fixed a small bug
		* Updated all text strings on update

2009-12-07 Laurent Declercq
	- GUI:
		* Fixed: Undefined constant VFS_ASCII
		* Fixed: ftp_get() expects parameter 4 to be long, string given...
	- ENGINE:
		* Fixed: The manual DNS entries are not added in the related db file

2009-12-06 Laurent Declercq
	- GUI:
		* Fixed #2085: Call to undefined function chk_dname()

2009-12-05 Benedikt Heintel
	- GUI:
		* Fixed two small bugs

2009-12-05 Laurent Declercq
	- GUI:
		* Added new admin settings for the domain names / subdomains validation
		* Added new routines for ACE labels check (Todo: added ASCII range check)
		* Fixed some issues related to RFC 3490:
			- Hyphens are now banned in 2nd and 3rd position of input string
			- ACE labels are no longer allowed as input string
	- SETUP:
		* Integration of the new update script and several changes related to it - Must be tested and debugged

2009-12-04 Benedikt Heintel
	- ENGINE:
		* Fixed #2080: Re-enable domains works not properly
	- TOOLS:
		* Updated PHPmyAdmin to version 3.2.4
		* Updated SquirrelMail Plugins add_address and compatibility

2009-11-28 Benedikt Heintel
	- LANGUAGES:
		* Added: Arabic

2009-11-27 Benedikt Heintel
	- GUI:
		* Fixed #2077: Files in GUI is absent
	- TOOLS:
		* Fixed Error in Filemanager

2009-11-27 Henrik Schytte
	- GUI:
		* Added new Icons
		* Added three links to system tools on the login page

2009-11-27 Henrik Schytte
	- GUI:
		* Graphical adjustments

2009-11-26 Laurent Declercq
	- GUI:
		* Fixed #2041: Internationalized domain name - unable to sets a subdomain as Idna label
		* New routines for the validation of mount points and usernames - The function that checks the mount point should not use the routines related to the validation of user names
		* Fixed #2076: Login - unable to login with Idna customer domain name

2009-11-26 Benedikt Heintel
	- ENGINE:
		* Fixed #2074: Wrong count for mail accounting in dovecot

2009-11-21 Benedikt Heintel
	- DISTS:
		* Fixed #2069: [gentoo] /etc/init.d/ispcp_daemon patch
	- ENGINE:
		* Fixed: Use of uninitialized value in pattern match (m//) at /var/www/ispcp/engine/quota/ispcp-dsk-quota

2009-11-21 Laurent Declercq
	- SETUP:
		* Check of email address: Application of RFCs 2822, 952 and 1123
	- GUI
		* Fixed: Directories chooser does not working ('Use of undefined constant VFS_TYPE_DIR')
		* Fixed: Protected area creation/update - The related data should be stored in database before the backend request

2009-11-20 Laurent Declercq
	- UTILITIES:
		* Fixed first-check.sh: 'Fatal error: Class 'Config' not found'

2009-11-19 Laurent Declercq
	- DATABASE:
		* Updated database file used for new installations:
			- Added databaseUpdate 26
			- Added license header
			- Added svn Id property
	- LANGUAGES:
		* Updated Dutch language files
	- SETUP:
		* Added code to disable the default "NameVirtualHost *:80" directive. That is to avoid the Apache warn during start / restart.

2009-11-18 Laurent Declercq
	- GUI:
		* Fixed #1725: /var/log/rkhunter.log not readable (AGAIN)
	- DATABASE:
		* The Sql files (database.sql, language.sql) are the same for all distributions. Moved into only one directory to
facilitate the maintenances.

2009-11-17 Benedikt Heintel
	- GUI:
		* Corrected spelling mistake
		* Fixed #2047: domain_dns table, should have an unique index

2009-11-17 Laurent Declercq
	- SETUP:
		* Deleted several sql files that are not longer needed

2009-11-16 Benedikt Heintel
	- GUI:
		* Modified Database Class

2009-11-16 Laurent Declercq
	- ENGINE:
		* Fixed #2061: The sender-access file is not backed-up and has no working copy
		* Cleanup of the mbox_add_mta_cfg_autorespond_data() subroutine
		* Cleanup of the mbox_add_sasl_data() subroutine
		* Cleanup of the mbox_del_sasl_data() subroutine

2009-11-15 Benedikt Heintel
	- GUI:
		* Changed class compatibility to PHP5
	- PACKAGE:
		* Updated License Text (PHP Files)
		* Updated License Text (CSS Files)
		* Updated License Text (JS Files)
	- TOOLS:
		* Updated PHPmyAdmin to version 3.2.3

2009-11-15 Laurent Declercq
	- PACKAGE:
		* Updated License Text (All Makefile)

2009-11-13 Benedikt Heintel
	- ENGINE:
		* Fixed #2051: Again ispcp-dsk-quota message
	- PACKAGE:
		* Updated License Text (Engine and Make Files)

2009-11-11 Sebastian Sellmeier
	- GUI:
		* Fixed #2039: Disk Usage in Percent is wrong

2009-11-09 Christian Hernmarck
	- ENGINE:
		* Fixed #2034: ispcp-backup error (I hope it's fixed - could not reproduce)
		* Fixed #2043: Creating similar mail-addresses causes problems

2009-11-05 Laurent Declercq
	- DISTS:
		* Fixed openSUSE runlevels

2009-11-04 Christian Hernmarck
	- CONFIG:
		* Fixed #2060: increase fastcgi-timeout for user-domains

2009-11-01 Marc Pujol
	- CONFIGS:
		* Fixed #2052: SPF registry error

2009-10-23 Laurent Declercq
	- GUI:
		* Fixed #2050: Unable to change interface (Admin to reseller) since the client IP address is verified

2009-10-15 Benedikt Heintel
	- GUI:
		* Added ipaddr check to prevent session hijacking
	- ENGINE:
		* Fixed #2044: ispcp-dsk-quota message (Use of uninitialized value in addition (+))
	- LANGUAGES:
		* Updated Russian

2009-10-22 Marc Pujol
	- ENGINE:
		* Fixed #2046: ispcpphptemp.sh script fails to read per-domain session.gc_maxlifetime directives

2009-10-20 Christian Hernmarck
	- ENGINE:
		* Fixed #2021: Error in backup (part I: information if something went wrong...)

2009-10-17 Benedikt Heintel
	- ENGINE:
		* Fixed #2033: ispcp-dsk-quota message
	- GUI:
		* Fixed #2029: Ispcp debugger doesn't work when there are adresses forward + normal at the same time

2009-10-16 Benedikt Heintel
	- TOOLS:
		* Fixed #2031: Updated phpMyAdmin to version 3.2.2.1

2009-10-16 Laurent Declercq
	- GUI:
		* Fixed #2035: Review Domain name syntax ( 'a.de' is not allowed - but denic soon allows it )

2009-10-15 Benedikt Heintel
	- LANGUAGES:
		* Updated Catalan
		* Updated Polish

2009-10-11 Benedikt Heintel
	- LANGUAGES:
		* Updated Japanese
		* Updated German (Germany)

2009-10-08 Benedikt Heintel
	- DOCS:
		* Fixed Pathes on update

2009-10-06 Laurent Declercq
	- CONFIGS:
		* Fixed: PMA - impossible indirect connections with suhosin

2009-10-05 Laurent Declercq
	- TOOLS:
		* Fixed #2014: Error when you open pma via link from the customer interface

2009-10-05 Benedikt Heintel
	- LANGUAGES:
		* Updated Japanese
		* Updated Spanish (Spain)

2009-09-30 Daniel Andreca
	- LANGUAGES:
		* Updated Finnish
	- CONFIGS:
		* Updated database structure

2009-09-30 Laurent Declercq
	- TOOLS:
		* Fixed some typo errors in webmail/src/login.php (Thx to Henriks)

2009-09-29 Daniel Andreca
	- ENGINE:
		* Fixed #2011: Daily quota script generates errors (missing db in /var/lib/mysql)
	- LANGUAGES:
		* Updated Danish

2009-09-29 Laurent Declercq
	- CONFIG:
		* Fixed #2002: openSUSE 11.1 - Unable to add mail user
		* Fixed SASL Authentication failed (openSUSE):
			- Added smtpd.conf configuration file for postfix/sasl
			- Added new variables related to MTA/SASL in /etc/ispcp/ispcp.conf (openSUSE)
	- DISTS:
		* Fixed postfix warning: "not owned by root: /var/spool/postfix" (openSUSE)
		* Fixed imapd warning related to famd (See http://www.courier-mta.org/FAQ.html#fam) (openSUSE)
		* Fixed authdaemond warning related to missing modules: "file not found" (openSUSE)
	- DOCS:
		* Updated docs/OpenSuse/install file
		* Removed support for older versions (only current stable version is supported) (openSUSE)

2009-09-28 Daniel Andreca
	- LANGUAGES:
		* Fixed small typo in es_ES.po

2009-09-27 Daniel Andreca
	- GUI:
		* Fixed #1974: Reseller properties cannot be edited after working with his domains
	- ENGINE:
		* Fixed #2009: Backups do not work

2009-09-27 Christian Hernmarck
	- ENGINE:
		* Fixed #2008: Alias + Subdomain: not all placeholders filled

2009-09-25 Christian Hernmarck
	- GUI:
		* Fixed Bug: error in counting subdom-aliases

2009-09-25 Blondak <blondak@neser.cz>
	- GUI:
		* Fixed #2007: Manual DNS entry should not work when no subdomains
		* Disallow add manual DNS entry for domain alias on "ordered" state

2009-09-24 Benedikt Heintel
	- GUI:
		* Fixed #2006: Delete manual DNS entry on domain aliases

2009-09-23 Benedikt Heintel
	- GUI:
		* Fixed #2001: subdomain: hostname length need >= 2 chars
		* Fixed #2004: PHP Error multilanguage.php on line 54
		* Fixed #1979: Domain Alias Redirect
		* Function documentation and small fixes

2009-09-23 Laurent Declercq
	- GUI:
		* Small fixes (cleanup regexp in input-checks.php)

2009-09-23 Daniel Andreca
	- ENGINE:
		* Fixed #1947: ispcp-uninstall don't remove complete ispCp

2009-09-22 Laurent Declercq
	- GUI:
		* Fixed #1989: Failed database updates are silently ignored
		* Fixed #2000: Wrong default value for 'USER_INITAL_LANG' configuration variable
			- Added an new db databaseUpdate (25) to fix the 'user_gui_props.lang' value ('lang_EnglishBritain' instead of 'lang_English')
		* Small fixes
		* Uninitialized variable ($backup) in "client/hosting_plan_update.php"

2009-09-21 Laurent Declercq
	- DOCS:
		* Fixed #1997: Removed "perl-HTML-Entities" in OpenSuSE packages lists because the module "HTML::Entities" is
		  provided by the package perl-HTML-Parser. The package perl-HTML-Entities in itself does not exist.

2009-09-20 Laurent Declercq
	- GUI:
		* Fixed #1985: Several problems with the fixes related to #1971 and #1980 ( Introduced in r1986 )
			- Moved db criticalUpdate 4 && 5 to db databaseUpdate (because the criticalUpdate is performed before)
			- Added databaseUpdate 24 for the following database fixes:
				- Added fix for possible missing of backup property in "hosting_plan.props"
				- Added fix for possible inversion between backup and dns properties in "hosting_plan.props"
				- Removed the last semicolon in all "hosting_plans.props" (to prevent wrong results with count() function)
				- Added fix for possible inversion between the values of "domain.allowbackup" and "domain.domain_dns"
				- Added fix for possible unstripped values ( _yes_|_no_ instead of yes|no ) in "domain.domain_dns"
				- Added fix for possible missing value in "domain.allowbackup"
				- Changed the naming convention for option 'domain' in "domain.allowbackup" ( "domain" to "dmn" )
			- Changed order of "backup" and "dns" variables in all scripts related to hosting plans (admin/reseller)
			- Added missing variable related to backup hosting plan property in "admin/hosting_plan_add.php"
			- Removed the last semicolon in all hosting plan properties related variables (to prevent wrong results with count() function)
		* Cleaning all scripts related to hosting plans (admin/reseller/client) ( code indentation )
		* Documented "criticalUpdate" and "ispcpUpdate" classes

2009-09-19 Benedikt Heintel
	- GUI:
		* Fixed #1693: Internationalisiation
	- LANGUAGES:
		* Updated all language files

2009-09-14 Benedikt Heintel
	- GUI:
		* Fixed #1983: Show name on removing user
	⁻ TOOLS:
		* Fixed #1981: Updated phpMyAdmin to version 3.2.2

2009-09-11 Andreca Daniel
	- ENGINE:
		* Fixed #1984: Adding subdomain causes apache restart - not reload

2009-09-10 Andreca Daniel
	- DOCS:
		* Missing dependince
	- GUI:
		* Fixed #1979: Domain Alias Redirect

2009-09-09 Andreca Daniel
	- ENGINE:
		* Fixed #1979: Domain Alias Redirect

2009-09-09 Laurent Declercq
	- GUI:
		* Fixed #1971: DNS Entry in Hostingplan not overtaken
		* Fixed #1980: Per domain backup settings as part of Hosting Plan
	- ENGINE:
		* Fixed #1980: Per domain backup settings as part of Hosting Plan
	- DATABASE:
		* Changed named convention for domain backup field (related to #1980)

2009-09-08 Laurent Declercq
	- CONFIGS:
		* Fixed #1969: The 6th field of a system cron file must be the name of the user that the command will be executed

2009-09-07 Andreca Daniel
	- TOOLS:
		* Fixed #1948: Filemanager Config is wrong / ispCP pic is missing

2009-09-06 Laurent Declercq
	- ENGINE:
		* Fixed #1976: Deleting a user account by going properly

2009-09-06 Andreca Daniel
	- LANGUAGES:
		* Updated Catalan
		* Updated Danish

2009-09-05 Andreca Daniel
	- GUI:
		* Fixed #1975: Error update last version trunk 05/09
		* Fixed #1974: Reseller properties cannot be edited after working with his domains
	- LANGUAGES:
		* Updated Japanese

2009-09-04 Laurent Declercq
	- DOCS:
		* Updated OpenSuSE INSTALL file
		* Added new packages list file for OpenSuSE 11.1
		* Added repositories install script for OpenSuSE 11.1
		* Removed SuSE ( SLE ) documentation
	- DISTS:
		* Removed SuSE ( SLE ) support
		* Updated ( OpenSuSE ):
			- Added support for OpenSuse 11.1
			- Added postinst script for specific install/update tasks
			- Added Policyd-Weight and Postgrey packages
			- Fixed small error during Make process ( cannot overwrite non-directory... )
			- Fixed #1961: Debian and OpenSuSE provide both programs a2enmod/a2dismod but the implementation differs
			- Fixed #1961: Conflict between FastCGI modules conffiles
			- Fixed Postfix: unknown smtps service in master.cf
			- Fixed Postfix: wrong ispcp-arpl-msgr path in master.cf
			- Changed Postfix: configuration to run unchrooted (I'll set to run in a chroot jail later)
			- Fixed suexec wrapper: owner/group and permissions
			- Removed apache2-mod_cband for 11.1 ( See OpenSuse INSTALL file for more information )
			- Disabled OpenSuSE Firewall ( ispCP provides its own )
			- Fixed #1970: Domain error at adding user
	- SETUP:
		* Fixed #1961: Debian and OpenSuSE provide both programs a2enmod/a2dismod but the implementation differs
	- CONFIGS:
		* Fixed Missing EOL in several files

2009-09-03 Laurent Declercq
	- DOCS:
		* Fixed #1972: small spelling error

2009-09-01 Laurent Declercq
	- DOCS:
		* Update for OpenSuSE 11.1

2009-08-31 Andreca Daniel
	- LANGUAGES:
		* Updated Turkish

2009-08-31 Malte Geierhos
	- ENGINE:
		* AGAIN fixing slow setup due to not using pseudo-random

2009-08-30 Andreca Daniel
	- ENGINE:
		* Update for ispcp-update
	- GUI:
		* Fixed #1959: Bad characters in changeset r1953
	- LANGUAGES:
		* Updated languages
	- CONFIGS:
		* Fixed #1969: SQL error

2009-08-30 Marc Pujol
	- ENGINE:
		* Fixed a race condition bug in the locking code
		* Improved speed of set-engine-permissions
	- GUI:
		* Fixed #1954: GUI/Frontend locking issues

2009-08-28 Andreca Daniel
	- ENGINE:
		* Fixed #1958: Gui Permissions Problem

2009-08-28 Benedikt Heintel
	- TOOLS:
		* Fixed #1921: phpMyAdmin Error (Only Displayed)

2009-08-27 Malte Geierhos
	- CONFIGS:
		* Small Change for Fedora

2009-08-27 Benedikt Heintel
	- DISTS:
		* Fixed #1952: Small patch for opensuse
	- DOCS:
		* Updates all docs

2009-08-27 Andreca Daniel
	- CONFIGS:
		* Update support for Debian Squeeze
	- ENGINE:
		* Update for ispcp-update

2009-08-23 Benedikt Heintel
	- DOCS:
		* Fixed #1936: Remove Support for older Distribution Versions

2009-08-21 Andreca Daniel
	- GUI:
		* Added compatibility for php V5.3
	- TOOLS
		* Fixed #1935: Syntax-Error in /etc/init.d/ispcp_network on Ubuntu (thanks lucasgirod)

2009-08-21 Benedikt Heintel
	- RELEASE ispCP ω Omega 1.0.2
	- TOOLS:
		* Updated SquirrelMail to version 1.4.20RC2
		* Updated Net2FTP version 0.98 to build 45
		* Added new "modern" skin for Net2FTP
		* Added new "mobil" skin for Net2FTP
		* Added new "modern" skin for PHPmyAdmin

2009-08-18 Benedikt Heintel
	- RELEASE ispCP ω Omega 1.0.1 (revoked)

2009-08-18 Andreca Daniel
	- GUI:
		* Fixed #1931: Error when adding/deleting Domain/FTP etc

2009-08-17 Benedikt Heintel
	- GUI:
		* Chagend recalc_reseller_c_props with Thomas Partsch's version
	- TOOLS:
		* Updated SquirrelMail to version 1.4.20RC1

2009-08-14 Malte Geierhos
	- SETUP:
		* Fixed various Bugs preventing RPM Builds ( together with George Machitidze)

2009-08-12 Sebastian Sellmeier
	- GUI:
		* Fixed #1922: Creating User with Domain expire 'never' does not work

2009-08-12 Jochen Manz
	- GUI:
		* Fixed #1881: Webmail button is not disabled when domain has mail disabled

2009-08-11 Thomas Wacker
	- GUI:
		* Fixed #1918: Can't delete an Admin- or Reselleraccount

2009-08-11 Andreca Daniel
	- TOOLS:
		* Fixed #1920 Error while installing snapshot 08/11/2009
		* Fixed #1919 Error in webmail

2009-08-09 Benedikt Heintel
	- ENGINE:
		* Added #1889: missing change
		* Changed messager to messenger

2009-08-09 Thomas Wacker
	- CONFIGS:
		* Fixed #1889: Fix fcgi 500 server errors

2009-08-08 Andreca Daniel
	- TOOLS:
		* Fixed #1916: class.HTMLPurifier_AttrDef_HTML_Class.php missing
	- CONFIGS:
		* Debian Squeeze need dash compatibility

2009-08-08 Benedikt Heintel
	- DEAMON:
		* Changed Layout of ispCP Network starter
	- TOOLS:
		* Updated HTMLPurifier to version 4.0.0
		* Updated Squirrelmail to version 1.4.19
		* Updated NET_DNS to version 1.16

2009-08-05 Thomas Wacker
	- GUI:
		* Fixed #1856: DOM 2 style sheets for dns entries

2009-08-04 Benedikt Heintel
	- CONFIGS:
		* Fixed #1877: Sending 2 Mails to the Forwarding List.
	- ENGINE:
		* Fixed #1861: DNS zone's records
	- GUI:
		* Fixed #1913: Error in your SQL syntax -> /gui/client/sql_user_add.php
		* Fixed #1914: No translation in reseller/gui/domain_edit.php

2009-07-30 Laurent Declercq
	- CONFIGS:
		* Fixed #1725: /var/log/rkhunter.log not readable

2009-07-29 Laurent Declercq
	- CONFIGS:
		* Fixed AuthOrder: "warning: module 'mod_sql_mysql.c' has no auth handlers"
	- GUI:
		* admin/reseller_statistics.tpl - repositioning of the message

2009-07-28 Laurent Declercq
	- CONFIGS:
		* Fixed #1906: Fatal: AuthOrder: AuthOrder has already been configured

2009-07-26 Laurent Declercq
	- SETUP:
		* Fixed #1908: ask_vhost subroutine - gethostbyaddr() will always fails

2009-07-23 Laurent Declercq
	- DOCS:
		* Updated Debian INSTALL
	- DAEMON:
		* Fixed warning: "ISO C90 forbids mixed declarations and code" in helo_syntax.c

2009-07-12 Thomas Wacker
	- GUI:
		* Fixed #1505: When downgrading account, give error to user if account is less than current usage

2009-07-10 Malte Geierhos
	- ENGINE:
		* Imported DNS-TimestampFix (thx to "Blondak")
	- GUI:
		* Fix for MANUAL DNS Lines (thx to "Blondak")

2009-07-07 Jochen Manz
	- ENGINE:
		* Fixed #1880: Update ISPCP failed

2009-07-05 Thomas Wacker
	- GUI:
		* Fixed #1500: Subdomain you are trying to remove has ftp & mail alias accounts
		* Added improved domain deletion

2009-07-04 Thomas Wacker
	- TOOLS:
		* Fixed #1878: Updated phpMyAdmin to version 3.2.0.1
	- GUI:
		* Added missing information in order e-mail settings

2009-07-02 Thomas Wacker
	- GUI:
		* Fixed #1860: Patch for domain expire date

2009-06-28 Thomas Wacker
	- GUI:
		* Fixed #1684: Orderpanel needs coverage

2009-06-21 Thomas Wacker
	- CONFIGS:
		* Fixed #1663: controlpanel redirect

2009-06-21 Thomas Wacker
	- GUI:
		* Fixed #1811: Problem with translation string

2009-06-16 Benedikt Heintel
	- TOOLS:
		* Fixed #1869: Updated phpMyAdmin to version 3.2.0

2009-06-15 Thomas Wacker
	- GUI:
		* Fixed #1868: Database update fails

2009-06-13 Thomas Wacker
	- GUI:
		* Added backtrace e-mail to admin in case of SQL error

2009-06-12 Thomas Wacker
	- GUI:
		* Fixed #1764: Problems in admin/reseller_edit.php

2009-06-12 Benedikt Heintel
	- DOCS:
		* Updated Debian INSTALL
		* Updated Ubuntu INSTALL
	- GUI:
		* Fixed #1854: Lost password page reword

2009-06-10 Benedikt Heintel
	- LANGUAGES:
		* Added Azerbaijani
		* Updated Japanese
		* Updated all .po files

2009-06-09 Thomas Wacker
	- GUI:
		* Fixed #1848: Suexecuser on Domain.ltd

2009-05-22 Daniel Andreca
	- GUI:
		* Fixed #1847: Manual DNS support us missing in user_add2.php

2009-05-22 Benedikt Heintel
	- DOCS:
		* Updated INSTALL files
	- ENGINE:
		* Added possible fix for autoresponder with amavis enabled
	- TOOLS:
		* Updated Squirrelmail to version 1.4.19
		* Fixed #1852: Squirrelmail page header modifications missing
		* Fixed #1853: Webmail Error r1793

2009-05-19 Benedikt Heintel
	- CONFIGS:
		* Fixed #1852: Add "AuthOrder" to the proftpd.conf
	- TOOLS:
		* Fixed #1838: Updated Squirrelmail to version 1.4.18
		* Fixed #1850: Updated phpMyAdmin to version 3.1.5

2009-05-15 Daniel Andreca
	- GUI:
		* Fixed #1839: Part of DNS JS delete message has undefined var in client/domains_manage.php
		* Fixed #1840: Variable {ID} not parsed in client/dns_add.php anytime

2009-05-14 Malte Geierhos
	- ENGINE:
		* Fixed #1843: Missing Alias for Awstats static icons
		* Fixed #1844: outdated Centos Packages (thanks to Laurence Alfred Barlow)

2009-05-13 Benedikt Heintel
	- GUI:
		* Fixed #1776: translate foreign language comments
		* Fixed #1812: order e-mail misses link url to admin panel

2009-05-13 Malte Geierhos
	- ENGINE:
		* Fixed #1841: (wrong package name in centos packagelist)
		* Fixed #1842: BASE_SERVER_VHOST_PREFIX missing in dmn_entry.tpl

2009-05-12 Daniel Andreca
	- GUI:
		* Fixed #1837: admin/ip_manage.php error

2009-05-03 Daniel Andreca
	- CONFIGS:
		* Repaired support for Ubuntu
	- GUI:
		* Improve ip management
		* Fixed #1826: Alias Subdomains aren't deleted from DB
		* Fixed #1820: Email forward validation missing

2009-05-07 Thomas Häber
	- LANGUAGES:
		* added (missing) translation strings
		* fixed translations for e-mails with {BASE_SERVER_VHOST_PREFIX}
	- GUI:
		* code cleanup (some refactoring, coding style ...)
		* added hint about {BASE_SERVER_VHOST_PREFIX} in table header
		* added Zend as external repository into include library of ispCP GUI

2009-05-07 Benedikt Heintel
	- LANGUAGES:
		* Upated: Catalan
		* Update: Portugese (Brazil)

2009-05-03 Daniel Andreca
	- ENGINE:
		* Added Feature: DNS management support. - thanks to Blondak
		* Fixed #1814: r1725 raises regression
		* One more fix to ticket #1499: Where am i?
	- GUI:
		* Fixed Double encoding in logs

2009-05-02 Daniel Andreca
	- ENGINE:
		* Added Feature: Virtual network cards can be added with addon ip from gui
	- GUI:
		* Fixed #1810: bug in admin/server_status.php

2009-04-29 Thomas Häber
	- GUI:
		* Added Feature: Show cpu cores in admin system tools - thanks to qisback
		* Fixed #1721: e-Mail from Supportsystem has problems with special chars. - thanks to Thomas Wacker
		* Fixed #1689: Support ticket priority in email - big thanks to Thomas Wacker

2009-04-27 Christian Hernmarck
	- GUI:
		* Fixed #1499: "where am I?" - highlighting the <tr> line under mouse...

2009-04-27 Benedikt Heintel
	- DISTS:
		* Updated: (Ubuntu) Added support for Ubuntu 9.04 Jaunty Jackalope

2009-04-27 Christian Hernmarck
	- CONFIGS:
		* Fixed #1806: Typo/Error in: configs/debian/database/database.sql
		* Added: SMPT-SSL in the db-update script...

2009-04-26 Benedikt Heintel
	- DISTS:
		* Fixed #1778: (FreeBSD) Add FreeBSD Patch

2009-04-25 Benedikt Heintel
	- TOOLS:
		* Update phpMyAdmin to version 3.1.4

2009-04-24 Jochen Manz
	- GUI:
		* missing db updates for per-domain backup #2

2009-04-24 Malte Geierhos
	- GUI:
		* Fixed #1803 (wrong link) -> disabled the function
		* Fixed Image_URL always wrong in Filemanager

2009-04-23 Malte Geierhos
	- ENGINE:
		* Added FISA4 backup per domain switch.
	- GUI:
		* Added FISA4 backup per domain switch
		* Fixed #1794 (smtps - missing in serverstatus)

2009-04-23 Thomas Häber
	- THEMES:
		* Fixed problem in JavaScript confirmation in client's ticket system, thanks to Thomas Wacker

2009-04-22 Malte Geierhos
	- ENGINE:
		* Fixed #1777 (invalid Permissions after Backup Restore)

2009-04-22 Andreca Daniel
	- CONFIGS:
		* Add support for Debian Squeeze

2009-04-21 Benedikt Heintel
	- CONFIGS:
		* Fixed #1792: Debian Version-Check need an Update for 5.0.1
	- LANGUAGES:
		* Fixed #1779: Catalan translation update

2009-04-21 Malte Geierhos
	- TOOLS:
		* Fixed #1789: update phpMyAdmin to 3.1.3.2
		* Fixed #1780: reenabled omega style in filemanager

2009-04-20 Malte Geierhos
	- CONFIG FILES:
		* Fixed #1793: Optimize the fcgid Config
	- ENGINE:
		* Added specfile for rpmbuild thanks to George Machitidze
		* Fixed #1752: Adding of domain aliases broken in r1584
		* Fixed #1775 (changed regex to match imap.log for dovecot as well -> thx Bene)
	- GUI:
		* Fixed #1618 (added vhost prefix to allow setting either http:// or https:// )
		* Fixed #1688 & #1691 Thanks to Andrew Clarke

2009-04-20 Thomas Häber
	- LANGUAGES:
		* Fixed #1796: deutsch / englisch BUG in the Stable 1.0
	- THEMES:
		* Partially fix for Ticket #1787: Broken layout in IE because of doctype definition

2009-04-19 Thomas Häber
	- GUI:
		* Fixed word wrap problem with long descriptions, which results in hugh webpage widths
		* Fixed syntax bug in admin/hosting_plan_edit.php, thanks to tomdooley

2009-04-16 Thomas Häber
	- GUI:
		* Fixed encoding (html replace) problem in mail of client/hosting_plan_update.php
	- LANGUAGES:
		* Fixed pathes in translation tool makemsgs
		* updated po files

2009-04-14 Thomas Häber
	- GUI:
		* added and improved highlighting expressions for admin log
		* Fixed bug in client/hosting_plan_update.php (introduced with r1555)
		* Fixed #1761: Hosting plan description (to short field description in SQL table hosting_plan)

2009-04-12 Thomas Häber
	- GUI:
		* added GUI settings to enable/disable login from external source/website seperated for admin/reseller/client
		* added missing translation string for "Count default E-Mail addresses"

2009-04-11 Thomas Häber
	- GUI:
		* Fixed #1788: captcha fontfile not found (with new implemented font loading and LGPL fonts)
		* added field revision(-date) for translations in admin panel for administrator
		* added possibility to translate language names (+ german translations)
		* added missing translation string "Language was removed!"

2009-04-09 Thomas Häber
	- GUI:
		* Fixed #1783: js-errors
		* code cleanup (coding style, whitespaces ...)
		* reverted r1557 (which was a part revert of r1550) with modifications
		* a lot of HTML updates for more valid (X)HTML
		* fixed wrong HTML size of some icons
		* hardened input-checks.php::clean_html()
		* removed svn property "debian" from root folder

2009-04-03 Benedikt Heintel
	- GUI:
		* Fixed #918: Mail Management UI improvement

2009-03-29 Thomas Häber
	- LANGUAGES:
		* removed unused JavaScript function checkForm()
		* typo: can not -> cannot

2009-03-28 Thomas Häber
	- THEMES:
		* some refactoring of the JavaScript code (better documentation, replace use of eval, delete unused code/functions, merge use of functions, optimized loops ...)
	- GUI:
		* translated german php variables to english
		* optimized loops in GUI PHP code (especially the for loops)

2009-03-26 Thomas Häber
	- GUI:
		* Fixed #1745: Trim hostingplan description on overview page
	- ENGINE:
		* Fixed #1774: Missing secure Ports in ispcp-vrl-traff
		* Fixed #1770: Wrong Port in ispcp-srv-traff

2009-03-25 Thomas Häber
	- GUI:
		* Fixed #1667: It should be possible to (de)activate the log-comment on logon/password ispcp gui footer.
		* Fixed #1767: Incorrect table name 'tickets WHERE ' (regression in SQL code)
		* Fixed #1769: Unknown column ' bytes_in_avail' in 'field list' (regression in SQL code)
		* Fixed #1768: "Back" Button on Domaindetails has no function

2009-03-24 Thomas Häber
	- GUI:
		* Fixed #1762: MySQL Syntax Error (regression)
		* Fixed #1763: Wrong Harddisk Usage

2009-03-24 Benedikt Heintel
	- ENGINE:
		* Fixed #1627: Accented characters in UTF8 encoding Autoreplay message - ispcp-arpl
	- GUI:
		* Fixed #678: deleting a mysql database also deletes the user without askint to.
		* Fixed #1762: MySQL Syntax Error

2009-03-23 Jochen Manz
	- ENGINE
		* Added Nathariels ispcp-vrl-traff improvements

2009-03-23 Benedikt Heintel
	- GUI:
		* Added new Favicon
	- TOOLS:
		* Fixed #1728: update net2ftp to version 0.97

2009-03-22 Thomas Häber
	- GUI:
		* Fixed #1758: domain_details.php error.

2009-03-18 Thomas Häber
	- ENGINE:
		* Fixed #1668: Add the LZMA compression to the possible backup zipping algorithms (currently only tested with debian lenny)

2009-03-18 Benedikt Heintel
	- ENGINE:
		* Fixed #1726: Removing the logs folder from the disk space monitoring
		* Fixed #1747: awstats new version (Updated AWStats to version 6.9)
 	- DISTS:
		* Fixed #1738 (FreeBSD): Add FreeBSD patch

2009-03-16 Thomas Häber
	- GUI:
		* optimization: prevent 2nd gzip compression of GUI files

2009-03-11 Daniel Andreca
	- ENGINE:
		* Fixed #1729: Backup restore problem

2009-03-09 Daniel Andreca
	- GUI:
		* User cannot delete database

2009-03-06 Thomas Häber
	- Backend:
		* Fixed #1724: German to English language description

2009-03-05 Thomas Häber
	- GUI:
		* fixed HTML in ftp_choose_dir.tpl

2009-03-05 Daniel Andreca
	- GUI:
		* Fixed #1721: e-Mail from Supportsystem has problems with special chars
		* Fixed #1703: Databeseupdate r1555 don't work correct
	- DISTS:
		* Fixed #1714: Correct FreeBSD FastCGI/fcgid config

2009-03-04 Daniel Andreca
	- GUI:
		* Gender not displayed for reseller on order display

2009-03-04 Thomas Häber
	- GUI:
		* Fixed #1719: Error on hosting_plan_edit.php
	- Tools
		* Fixed #1718: tiny CSS bug in omega pma theme

2009-03-03 Benedikt Heintel
	- DISTS:
		* Fixed #1704 (FreeBSD): Error in FreeBSD Proftpd Config

2009-03-03 Thomas Häber
	- GUI:
		* fixed some invalid (hardcoded) HTML
		* code cleanup, typos
		* Fixed #1711: Login page looks wrong
		* fixed decoding problem in order mails of order panel

2009-03-02 Benedikt Heintel
	- GUI:
		* Fixed #1702: update Net_IDNA and separate it from internal source code (updated to v0.6.2)

2009-03-02 Daniel Andreca
	- GUI:
		* Restore deleted files

2009-03-01 Daniel Andreca
	- TOOLS:
		* Fixed #1620: Request for a new field in "Personal Data": State/Province

2009-03-01 Benedikt Heintel
		* Updated Copyright in all files (commit follow as other changes are made in this files)
		* activated $Id$ for all files (commit follow as other changes are made in this files)

2009-03-01 Thomas Häber
	- TEMPLATES
		* Removed W3C Logos/Links for valid HTML/CSS from errordocs, they aren't useful here -> less traffic & requests
		* Updated stable template (part 2: hosting plan sites)
		* removed unused font "Cocktails", furthermore there is a unexplained copyright status, which may conflict with existing licenses (GPL)

2009-02-28 Daniel Andreca
	- TOOLS:
		* Fixed #1699: Update phpMyAdmin to version 3.1.3

2009-02-28 Thomas Häber
	- LANGUAGES:
		* Fixed some text strings + german translations
	- TEMPLATES:
		* Updated stable template (part 1: login sites)
	- GUI:
		* typos/coding style (orderpanel, README ...)

2009-02-25 Benedikt Heintel
	- DISTROS:
		* Fixed #1697: FreeBSD Patch<|MERGE_RESOLUTION|>--- conflicted
+++ resolved
@@ -1,7 +1,21 @@
 ispCP ω 1.0.5 Changelog
 ~~~~~~~~~~~~~~~~~~~~~~~~~~
 
-<<<<<<< HEAD
+2010-02-23 Laurent Declercq
+	- LANGUAGES:
+		* Updated French language files
+
+2010-02-23 Benedikt Heintel
+	- DOCS:
+		* Fixed #2225: The unzip path in the INSTALL-File difference with the path in the Docu.
+
+2010-02-22 Sascha Bay
+	- GUI:
+		* Fixed #2220: Admin General information is not valid HTML
+		* Fixed #2221: Reseller General information is not valid HTML
+		* Fixed #2222: Client General information is not valid HTML
+		* Fixed: Login screens are not valid HTML
+
 2010-02-21 Benedikt Heintel
 	- GUI:
 		* Fixed #2053: Make ispCP ω PHP 5.3 compatible (part I)
@@ -18,22 +32,6 @@
 2010-02-20 Franseco Bux
 	- GUI:
 		* Fixed #400: Terms of Service
-=======
-2010-02-23 Laurent Declercq
-	- LANGUAGES:
-		* Updated French language files
-
-2010-02-23 Benedikt Heintel
-	- DOCS:
-		* Fixed #2225: The unzip path in the INSTALL-File difference with the path in the Docu.
-
-2010-02-22 Sascha Bay
-	- GUI:
-		* Fixed #2220: Admin General information is not valid HTML
-		* Fixed #2221: Reseller General information is not valid HTML
-		* Fixed #2222: Client General information is not valid HTML
-		* Fixed: Login screens are not valid HTML
->>>>>>> 0c7a02ac
 
 2010-02-20 Jochen Manz
 	- LANGUAGES:
