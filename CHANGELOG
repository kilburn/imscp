--- conflicted
+++ resolved
@@ -1,7 +1,17 @@
 ispCP ω 1.0.5 Changelog
 ~~~~~~~~~~~~~~~~~~~~~~~~~~
 
-<<<<<<< HEAD
+2010-02-28 Jochen Manz
+	- RELEASE ispCP ω Omega 1.0.4
+	- Languages:
+		* Updated all available language files
+	- CONFIGS:
+		* Updated the BuildDate for every distribution
+
+2010-02-25 Benedikt Heintel
+	- CONFIGS:
+		* Fixed #2233: FreeBSD GUI Makefile correction
+
 2010-02-25 Laurent Declercq
 	- GUI:
 		* Fixed: Only minified version of js files should be used
@@ -9,21 +19,6 @@
 		* Fixed #2234: Switch to new tooltips system (jquery ispCP tooltips plugin)
 		* Moved js functions related to the tooltips in the section of deprecated functions
 		* Rebuilded minified version from ispcp_full.js file
-=======
-2010-02-29 Jochen Manz
-	- RELEASE ispCP ω Omega 1.0.4
-	- Languages:
-		* Updated all available language files
-	- CONFIGS:
-		* Updated the BuildDate for every distribution
-
-2010-02-25 Benedikt Heintel
-	- CONFIGS:
-		* Fixed #2233: FreeBSD GUI Makefile correction
-
-2010-02-25 Laurent Declercq
-	- GUI:
-		* Fixed: Script tags not properly closed in head
 
 2010-02-24 Benedikt Heintel
 	- CONFIGS:
@@ -33,7 +28,6 @@
 	- DOCS:
 		* Fixed #2231: Updated freebsd-packages
 		* Fixed #2232: Updated the FreeBSD INSTALL
->>>>>>> 2c515377
 
 2010-02-23 Laurent Declercq
 	- LANGUAGES:
