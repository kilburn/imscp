--- conflicted
+++ resolved
@@ -1,17 +1,6 @@
 ispCP ω 1.0.3 Changelog
 ~~~~~~~~~~~~~~~~~~~~~~~~~~
 
-<<<<<<< HEAD
-2009-12-07 Laurent Declercq
-	-GUI:
-		* Fixed: Undefined constant VFS_ASCII
-		* Fixed: ftp_get() expects parameter 4 to be long, string given...
-	ENGINE:
-		* Fixed: The manual DNS entries are not added in the related db file
-
-2009-12-06 Laurent Declercq
-	-GUI:
-=======
 2009-12-10 Benedikt Heintel
 	- LANGUAGES:
 		* Updated all .po files
@@ -52,7 +41,6 @@
 
 2009-12-06 Laurent Declercq
 	- GUI:
->>>>>>> 75df8202
 		* Fixed #2085: Call to undefined function chk_dname()
 
 2009-12-05 Benedikt Heintel
