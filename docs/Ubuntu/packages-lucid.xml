<packages>
    <frontend default="nginx">
        <nginx
                pinning_package="nginx"
                pinning_pin="origin nginx.org"
                pinning_pin_priority="1001"
                repository="deb http://nginx.org/packages/ubuntu lucid nginx"
                repository_origin="nginx"
                repository_key_uri="http://nginx.org/keys/nginx_signing.key"
                >
            <package>nginx</package>
            <package>spawn-fcgi</package>
            <package>php5-cgi</package>
        </nginx>
    </frontend>
    <httpd default="apache_fcgid">
        <apache_fcgid>
            <package>apache2</package>
            <package>apache2-mpm-worker</package>
            <package>apache2-suexec-custom</package>
            <package>libapache2-mod-fcgid</package>
            <package>php5-cgi</package>
        </apache_fcgid>
        <apache_itk>
            <package>apache2</package>
            <package>apache2-mpm-itk</package>
            <package>libapache2-mod-php5</package>
        </apache_itk>
    </httpd>
    <po default="courier">
        <courier>
            <package>courier-authlib-mysql</package>
            <package>courier-imap</package>
            <package>courier-imap-ssl</package>
            <package>courier-pop</package>
            <package>courier-pop-ssl</package>
            <package>libgamin0</package>
            <package>maildrop</package>
        </courier>
        <dovecot>
            <package>dovecot-common</package>
            <package>dovecot-imapd</package>
            <package>dovecot-pop3d</package>
        </dovecot>
    </po>
    <mta default="postfix">
        <postfix>
            <package>postfix</package>
            <package>libsasl2-modules</package>
            <package>libsasl2-modules-sql</package>
            <package>sasl2-bin</package>
            <package>policyd-weight</package>
            <package>postgrey</package>
        </postfix>
    </mta>
    <ftpd default="proftpd">
        <proftpd>
            <package>proftpd-basic</package>
            <package>proftpd-mod-mysql</package>
        </proftpd>
    </ftpd>
    <named default="bind">
        <bind>
            <package>bind9</package>
        </bind>
        <external_server/>
    </named>
    <sql default="mysql_5.1">
        <mysql_5.1
                pinning_package="mysql-client-5.1 mysql-server-5.1 mysql-common libmysqlclient16"
                pinning_pin="release o=Ubuntu,n=lucid"
                pinning_pin_priority="1001"
                >
            <package>mysql-server-5.1</package>
            <package>mysql-client-5.1</package>
            <package>mysql-common</package>
<<<<<<< HEAD
            <package>libmysqlclient16</package>
        </mysql_5.1>
        <mariadb_5.3
                pinning_package="mariadb-client-5.3 mariadb-server-5.3 mariadb-common mysql-common libmysqlclient16"
=======
        </mysql_5.1>
        <mariadb_5.3
                pinning_package="*"
>>>>>>> 9f3fa8ec
                pinning_pin="origin mirror2.hs-esslingen.de"
                pinning_pin_priority="1001"
                repository="deb http://mirror2.hs-esslingen.de/mariadb/repo/5.3/ubuntu lucid main"
                repository_origin="MariaDB"
                repository_key_srv="keyserver.ubuntu.com"
                repository_key_id="0xcbcb082a1bb943db"
                >
            <package>mariadb-client-5.3</package>
            <package>mariadb-server-5.3</package>
            <package>mariadb-common</package>
            <package>mysql-common</package>
<<<<<<< HEAD
            <package>libmysqlclient16</package>
        </mariadb_5.3>
        <mariadb_5.5
                pinning_package="mariadb-client-5.5 mariadb-server-5.5 mariadb-common mysql-common libmysqlclient18"
=======
        </mariadb_5.3>
        <mariadb_5.5
                pinning_package="*"
>>>>>>> 9f3fa8ec
                pinning_pin="origin mirror.netcologne.de"
                pinning_pin_priority="1001"
                repository="deb http://mirror.netcologne.de/mariadb/repo/5.5/ubuntu lucid main"
                repository_origin="MariaDB"
                repository_key_srv="keyserver.ubuntu.com"
                repository_key_id="0xcbcb082a1bb943db"
                allow_switch_to="mariadb_10.0,percona_5.5,percona_5.6,remote_server"
                >
            <package>mariadb-client-5.5</package>
            <package>mariadb-server-5.5</package>
            <package>mariadb-common</package>
            <package>mysql-common</package>
<<<<<<< HEAD
            <package>libmysqlclient18</package>
        </mariadb_5.5>
        <mariadb_10.0
                pinning_package="mariadb-client-10.0 mariadb-server-10.0 mariadb-common mysql-common libmysqlclient18"
=======
        </mariadb_5.5>
        <mariadb_10.0
                pinning_package="*"
>>>>>>> 9f3fa8ec
                pinning_pin="origin mirror2.hs-esslingen.de"
                pinning_pin_priority="1001"
                repository="deb http://mirror2.hs-esslingen.de/mariadb/repo/10.0/ubuntu lucid main"
                repository_origin="MariaDB"
                repository_key_srv="keyserver.ubuntu.com"
                repository_key_id="0xcbcb082a1bb943db"
                allow_switch_to="percona_5.6,remote_server"
                >
            <package>mariadb-client-10.0</package>
            <package>mariadb-server-10.0</package>
            <package>mariadb-common</package>
            <package>mysql-common</package>
<<<<<<< HEAD
            <package>libmysqlclient18</package>
        </mariadb_10.0>
        <percona_5.5
                pinning_package="percona-server-client-5.5 percona-server-server-5.5 libmysqlclient18"
=======
        </mariadb_10.0>
        <percona_5.5
                pinning_package="*"
>>>>>>> 9f3fa8ec
                pinning_pin="origin repo.percona.com"
                pinning_pin_priority="1001"
                repository="deb http://repo.percona.com/apt lucid main"
                repository_origin="Percona"
                repository_key_srv="keys.gnupg.net"
                repository_key_id="1C4CBDCDCD2EFD2A"
                allow_switch_to="mariadb_5.5,mariadb_10.0,percona_5.6,remote_server"
                >
            <package>percona-server-client-5.5</package>
            <package>percona-server-server-5.5</package>
<<<<<<< HEAD
            <package>libmysqlclient18</package>
        </percona_5.5>
        <percona_5.6
                pinning_package="percona-server-client-5.6 percona-server-server-5.6 libmysqlclient18 libmysqlclient18.1"
=======
        </percona_5.5>
        <percona_5.6
                pinning_package="*"
>>>>>>> 9f3fa8ec
                pinning_pin="origin repo.percona.com"
                pinning_pin_priority="1001"
                repository="deb http://repo.percona.com/apt lucid main"
                repository_origin="Percona"
                repository_key_srv="keys.gnupg.net"
                repository_key_id="1C4CBDCDCD2EFD2A"
                allow_switch_to="mariadb_10.0,remote_server"
                >
            <package>percona-server-client-5.6</package>
            <package>percona-server-server-5.6</package>
<<<<<<< HEAD
            <package>libmysqlclient18</package>
            <package>libmysqlclient18.1</package>
        </percona_5.6>
        <remote_server>
            <package>mysql-client-5.1</package>
            <package>mysql-common</package>
            <package>libmysqlclient16</package>
=======
        </percona_5.6>
        <remote_server
                pinning_package="mysql-client-5.1 mysql-server-5.1 mysql-common libmysqlclient16"
                pinning_pin="release o=Ubuntu,n=lucid"
                pinning_pin_priority="1001"
                >
            <package>mysql-client-5.1</package>
            <package>mysql-common</package>
>>>>>>> 9f3fa8ec
        </remote_server>
    </sql>
    <php>
        <package>php5</package>
        <package>php5-cli</package>
        <package>php-pear</package>
        <package>php5-gd</package>
        <package>php-gettext</package>
        <package>php5-imap</package>
        <package>php5-intl</package>
        <package>php5-mcrypt</package>
        <package>php5-mysql</package>
        <package>php5-suhosin</package>
    </php>
    <perl>
        <package>perl</package>
        <package>libcrypt-blowfish-perl</package>
        <package>libcrypt-cbc-perl</package>
        <package>libcrypt-passwdmd5-perl</package>
        <package>libdata-validate-domain-perl</package>
        <package>libdatetime-perl</package>
        <package>libdbd-mysql-perl</package>
        <package>libdbi-perl</package>
        <package>libemail-valid-perl</package>
        <package>libfile-copy-recursive-perl</package>
        <package>libfile-homedir-perl</package>
        <package>libmailtools-perl</package>
        <package>libmime-tools-perl</package>
        <package>libnet-ip-perl</package>
        <package>libnet-dns-perl</package>
        <package>libnet-libidn-perl</package>
        <package>libtimedate-perl</package>
        <package>libxml-parser-perl</package>
        <package>libxml-simple-perl</package>
        <package>libemail-simple-perl</package>
        <package>libjson-perl</package>
    </perl>
    <other>
        <package>at</package>
        <package>bash</package>
        <package>bash-completion</package>
        <package>bzip2</package>
        <package>ca-certificates</package>
        <package>curl</package>
        <package>dnsutils</package>
        <package>gcc</package>
        <package>git-core</package>
        <package>gzip</package>
        <package>iptables</package>
        <package>iproute</package>
        <package>ispell</package>
        <package>libc6-dev</package>
        <package>locales</package>
        <package>lzma</package>
        <package>make</package>
        <package>openssl</package>
        <package>pbzip2</package>
        <package>pigz</package>
        <package>ssh</package>
        <package>tar</package>
    </other>
</packages><|MERGE_RESOLUTION|>--- conflicted
+++ resolved
@@ -74,16 +74,9 @@
             <package>mysql-server-5.1</package>
             <package>mysql-client-5.1</package>
             <package>mysql-common</package>
-<<<<<<< HEAD
-            <package>libmysqlclient16</package>
         </mysql_5.1>
         <mariadb_5.3
-                pinning_package="mariadb-client-5.3 mariadb-server-5.3 mariadb-common mysql-common libmysqlclient16"
-=======
-        </mysql_5.1>
-        <mariadb_5.3
-                pinning_package="*"
->>>>>>> 9f3fa8ec
+                pinning_package="*"
                 pinning_pin="origin mirror2.hs-esslingen.de"
                 pinning_pin_priority="1001"
                 repository="deb http://mirror2.hs-esslingen.de/mariadb/repo/5.3/ubuntu lucid main"
@@ -95,16 +88,9 @@
             <package>mariadb-server-5.3</package>
             <package>mariadb-common</package>
             <package>mysql-common</package>
-<<<<<<< HEAD
-            <package>libmysqlclient16</package>
         </mariadb_5.3>
         <mariadb_5.5
-                pinning_package="mariadb-client-5.5 mariadb-server-5.5 mariadb-common mysql-common libmysqlclient18"
-=======
-        </mariadb_5.3>
-        <mariadb_5.5
-                pinning_package="*"
->>>>>>> 9f3fa8ec
+                pinning_package="*"
                 pinning_pin="origin mirror.netcologne.de"
                 pinning_pin_priority="1001"
                 repository="deb http://mirror.netcologne.de/mariadb/repo/5.5/ubuntu lucid main"
@@ -117,16 +103,9 @@
             <package>mariadb-server-5.5</package>
             <package>mariadb-common</package>
             <package>mysql-common</package>
-<<<<<<< HEAD
-            <package>libmysqlclient18</package>
         </mariadb_5.5>
         <mariadb_10.0
-                pinning_package="mariadb-client-10.0 mariadb-server-10.0 mariadb-common mysql-common libmysqlclient18"
-=======
-        </mariadb_5.5>
-        <mariadb_10.0
-                pinning_package="*"
->>>>>>> 9f3fa8ec
+                pinning_package="*"
                 pinning_pin="origin mirror2.hs-esslingen.de"
                 pinning_pin_priority="1001"
                 repository="deb http://mirror2.hs-esslingen.de/mariadb/repo/10.0/ubuntu lucid main"
@@ -139,16 +118,9 @@
             <package>mariadb-server-10.0</package>
             <package>mariadb-common</package>
             <package>mysql-common</package>
-<<<<<<< HEAD
-            <package>libmysqlclient18</package>
         </mariadb_10.0>
         <percona_5.5
-                pinning_package="percona-server-client-5.5 percona-server-server-5.5 libmysqlclient18"
-=======
-        </mariadb_10.0>
-        <percona_5.5
-                pinning_package="*"
->>>>>>> 9f3fa8ec
+                pinning_package="*"
                 pinning_pin="origin repo.percona.com"
                 pinning_pin_priority="1001"
                 repository="deb http://repo.percona.com/apt lucid main"
@@ -159,16 +131,9 @@
                 >
             <package>percona-server-client-5.5</package>
             <package>percona-server-server-5.5</package>
-<<<<<<< HEAD
-            <package>libmysqlclient18</package>
         </percona_5.5>
         <percona_5.6
-                pinning_package="percona-server-client-5.6 percona-server-server-5.6 libmysqlclient18 libmysqlclient18.1"
-=======
-        </percona_5.5>
-        <percona_5.6
-                pinning_package="*"
->>>>>>> 9f3fa8ec
+                pinning_package="*"
                 pinning_pin="origin repo.percona.com"
                 pinning_pin_priority="1001"
                 repository="deb http://repo.percona.com/apt lucid main"
@@ -179,15 +144,6 @@
                 >
             <package>percona-server-client-5.6</package>
             <package>percona-server-server-5.6</package>
-<<<<<<< HEAD
-            <package>libmysqlclient18</package>
-            <package>libmysqlclient18.1</package>
-        </percona_5.6>
-        <remote_server>
-            <package>mysql-client-5.1</package>
-            <package>mysql-common</package>
-            <package>libmysqlclient16</package>
-=======
         </percona_5.6>
         <remote_server
                 pinning_package="mysql-client-5.1 mysql-server-5.1 mysql-common libmysqlclient16"
@@ -196,7 +152,6 @@
                 >
             <package>mysql-client-5.1</package>
             <package>mysql-common</package>
->>>>>>> 9f3fa8ec
         </remote_server>
     </sql>
     <php>
