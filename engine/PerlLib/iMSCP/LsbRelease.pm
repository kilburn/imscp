#/usr/bin/perl

=head1 NAME

 iMSCP::LsbRelease - Provides distribution-specific information

=cut

# i-MSCP - internet Multi Server Control Panel
# Copyright (C) 2010-2014 by internet Multi Server Control Panel
#
# This program is free software; you can redistribute it and/or
# modify it under the terms of the GNU General Public License
# as published by the Free Software Foundation; either version 2
# of the License, or (at your option) any later version.
#
# This program is distributed in the hope that it will be useful,
# but WITHOUT ANY WARRANTY; without even the implied warranty of
# MERCHANTABILITY or FITNESS FOR A PARTICULAR PURPOSE. See the
# GNU General Public License for more details.
#
# You should have received a copy of the GNU General Public License
# along with this program; if not, write to the Free Software
# Foundation, Inc., 51 Franklin Street, Fifth Floor, Boston, MA 02110-1301, USA.
#
# @category    i-MSCP
# @copyright   2010-2014 by i-MSCP | http://i-mscp.net
# @author      Laurent Declercq <l.declercq@nuxwin.com>
# @link        http://i-mscp.net i-MSCP Home Site
# @license     http://www.gnu.org/licenses/gpl-2.0.html GPL v2

package iMSCP::LsbRelease;

use strict;
use warnings;

use IPC::Open3;
use POSIX;

# XXX: Update as needed
# This should really be included in apt-cache policy output... it is already
# in the Release file...
<<<<<<< HEAD
my $RELEASE_CODENAME_LOOKUP = {
=======
my %RELEASE_CODENAME_LOOKUP = (
>>>>>>> 9f3fa8ec
	'1.1' => 'buzz',
	'1.2' => 'rex',
	'1.3' => 'bo',
	'2.0' => 'hamm',
	'2.1' => 'slink',
	'2.2' => 'potato',
	'3.0' => 'woody',
	'3.1' => 'sarge',
	'4.0' => 'etch',
	'5.0' => 'lenny',
	'6.0' => 'squeeze',
	'7' => 'wheezy',
	'8' => 'jessie'
<<<<<<< HEAD
};

my @RELEASE_ORDER = map { [ $_, $RELEASE_CODENAME_LOOKUP->{$_} ] } keys %{$RELEASE_CODENAME_LOOKUP};
@RELEASE_ORDER = map { $_->[1] } sort { $a->[0] cmp $b->[0] } @RELEASE_ORDER;
push @RELEASE_ORDER, 'stable', 'testing', 'unstable', 'sid';
=======
);

my @RELEASES_ORDER = (
	(
		map { $_->[1] } sort { $a->[0] <=> $b->[0] } (
			map { [ $_, $RELEASE_CODENAME_LOOKUP{$_} ] } keys %RELEASE_CODENAME_LOOKUP
		)
	),
	'stable', 'testing', 'unstable', 'sid'
);
>>>>>>> 9f3fa8ec

=head1 DESCRIPTION

 This class provides distribution-specific information as provided by the lsb_release command.

=head1 PUBLIC METHODS

=over 4

=item getInstance()
<<<<<<< HEAD

 Create and return instance of this class

 Return iMSCP::LsbRelease

=cut

sub getInstance
{
	my $self = shift;
	return $self if ref $self;

	no strict 'refs';
	my $instance = \${"$self\::_instance"};

	unless(defined $$instance) {
		$$instance = bless { }, $self;
		$$instance->_init();
	}

	$$instance;
}

=item getId([$short = false])

=======

 Create and return instance of this class

 Return iMSCP::LsbRelease

=cut

sub getInstance
{
	my $self = shift;
	return $self if ref $self;

	no strict 'refs';
	my $instance = \${"$self\::_instance"};

	unless(defined $$instance) {
		$$instance = bless { }, $self;

		%{$$instance->{'lsbInfo'}} = $$instance->getDistroInformation();
	}

	$$instance;
}

=item getId([$short = false])

>>>>>>> 9f3fa8ec
 Get distributor ID

 Param bool $short OPTIONAL Weither or not short value must be returned (default FALSE)
 Return string

=cut

sub getId
{
	my ($self, $short) = @_;

	if($short) {
<<<<<<< HEAD
		(exists $self->{'lsbInfo'}->{'ID'}) ? $self->{'lsbInfo'}->{'ID'} : 'n/a' ;
	} else {
		sprintf("Distributor ID:\t%s", (exists $self->{'lsbInfo'}->{'ID'}) ? $self->{'lsbInfo'}->{'ID'} : 'n/a');
=======
		$self->{'lsbInfo'}->{'ID'} || 'n/a';
	} else {
		sprintf("Distributor ID:\t%s", $self->{'lsbInfo'}->{'ID'} || 'n/a');
>>>>>>> 9f3fa8ec
	}
}

=item getDescription([$short = false])

 Get description

 Param bool $short OPTIONAL Weither or not short value must be returned (default FALSE)
 Return string

=cut

sub getDescription
{
	my ($self, $short) = @_;

	if($short) {
<<<<<<< HEAD
		(exists $self->{'lsbInfo'}->{'DESCRIPTION'}) ? $self->{'lsbInfo'}->{'DESCRIPTION'} : 'n/a' ;
	} else {
		sprintf(
			"Description:\t%s",
			(exists $self->{'lsbInfo'}->{'DESCRIPTION'}) ? $self->{'lsbInfo'}->{'DESCRIPTION'} : 'n/a'
		);
=======
		$self->{'lsbInfo'}->{'DESCRIPTION'} || 'n/a';
	} else {
		sprintf("Description:\t%s", $self->{'lsbInfo'}->{'DESCRIPTION'} || 'n/a');
>>>>>>> 9f3fa8ec
	}
}

=item getRelease([$short = false])

 Get release

 Param bool $short OPTIONAL Weither or not short value must be returned (default FALSE)
 Return string

=cut

sub getRelease
{
	my ($self, $short) = @_;

	if($short) {
<<<<<<< HEAD
		(exists $self->{'lsbInfo'}->{'RELEASE'}) ? $self->{'lsbInfo'}->{'RELEASE'} : 'n/a' ;
	} else {
		sprintf("Release:\t%s", (exists $self->{'lsbInfo'}->{'RELEASE'}) ? $self->{'lsbInfo'}->{'RELEASE'} : 'n/a');
=======
		$self->{'lsbInfo'}->{'RELEASE'} || 'n/a';
	} else {
		sprintf("Release:\t%s", $self->{'lsbInfo'}->{'RELEASE'} || 'n/a');
>>>>>>> 9f3fa8ec
	}
}

=item getCodename([$short = false])

 Get codename

 Param bool $short OPTIONAL Weither or not short value must be returned (default FALSE)
 Return string

=cut

sub getCodename
{
	my ($self, $short) = @_;

	if($short) {
<<<<<<< HEAD
		(exists $self->{'lsbInfo'}->{'CODENAME'}) ? $self->{'lsbInfo'}->{'CODENAME'} : 'n/a' ;
	} else {
		sprintf("Codename:\t%s", (exists $self->{'lsbInfo'}->{'CODENAME'}) ? $self->{'lsbInfo'}->{'CODENAME'} : 'n/a');
=======
		$self->{'lsbInfo'}->{'CODENAME'} || 'n/a';
	} else {
		sprintf("Codename:\t%s", $self->{'lsbInfo'}->{'CODENAME'} || 'n/a');
>>>>>>> 9f3fa8ec
	}
}

=item getAll([$short = false])

 Get all distribution-specific information

 Param bool $short OPTIONAL Weither or not short value must be returned (default FALSE)
 Return string

=cut

sub getAll
{
	my ($self, $short) = @_;

	sprintf(
		"%s\n%s\n%s\n%s",
		$self->getId($short),
		$self->getDescription($short),
		$self->getRelease($short),
		$self->getCodename($short)
	);
}

=item getDistroInformation()

 Get distribution information

	Data are returned in hash such as:

	(
		'ID' => 'Debian',
		'RELEASE' => '6.0.6',
		'DESCRIPTION' => 'Debian GNU/Linux 6.0.6 (squeeze)',
		'CODENAME' => 'squeeze'
	)

<<<<<<< HEAD
 Return hash
=======
 Return hash Hash containing distribution information
>>>>>>> 9f3fa8ec

=cut

sub getDistroInformation
{
	my $self = $_[0];

	unless($self->{'lsbInfo'}) {
		# Try to retrieve information from /etc/lsb-release first
		%{$self->{'lsbInfo'}} = $self->_getLsbInformation();

<<<<<<< HEAD
		for my $key('ID', 'RELEASE', 'CODENAME', 'DESCRIPTION') {
			unless(exists $self->{'lsbInfo'}->{$key}) {
				my $distInfo = $self->_guessDebianRelease();
				%{$self->{'lsbInfo'}} = (%{$distInfo}, %{$self->{'lsbInfo'}});
=======
		for ('ID', 'RELEASE', 'CODENAME', 'DESCRIPTION') {
			unless(exists $self->{'lsbInfo'}->{$_}) {
				my %distInfo = $self->_guessDebianRelease();
				%{$self->{'lsbInfo'}} = (%distInfo, %{$self->{'lsbInfo'}});
>>>>>>> 9f3fa8ec
				last;
			}
		}
	}

<<<<<<< HEAD
	$self->{'lsbInfo'};
=======
	%{$self->{'lsbInfo'}};
>>>>>>> 9f3fa8ec
}

=back

=head1 PRIVATE METHODS

=over 4

=item _lookupCodename($release, [$unknown = undef])

 Lookup distribution codename

 Return string Distribution codename if found or $unknown value

=cut

sub _lookupCodename
{
	my ($self, $release, $unknown) = @_;

	return $unknown unless $release =~ /(\d+)\.(\d+)(r(\d+))?/;

	my $shortRelease = (int($1) < 7) ? sprintf '%s.%s', $1, $2 : sprintf '%s', $1;

<<<<<<< HEAD
	if(int($1) < 7) {
		$shortRelease = sprintf '%s.%s', $1, $2;
	} else {
		$shortRelease = sprintf '%s', $1;
	}

	$RELEASE_CODENAME_LOOKUP->{$shortRelease} || $unknown;
=======
	$RELEASE_CODENAME_LOOKUP{$shortRelease} || $unknown;
>>>>>>> 9f3fa8ec
}

=item _parsePolicyLine($data)

 Parse a line from the apt-cache policy command output to retrieve distribution version, origin, suite, component and
label field value

 Return hash

=cut

# map short field names to long field names
<<<<<<< HEAD
my $longnames = { 'v' => 'version', 'o' => 'origin', 'a' => 'suite', 'c'  => 'component', 'l' => 'label' };
=======
my %longnames = ( 'v' => 'version', 'o' => 'origin', 'a' => 'suite', 'c'  => 'component', 'l' => 'label' );
>>>>>>> 9f3fa8ec

sub _parsePolicyLine
{
	my ($self, @bits) = ($_[0], split ',', $_[1]);

	my %retval = ();

	for(@bits) {
		my @kv = split '=', $_, 2;
<<<<<<< HEAD

		if(@kv > 1) {
			my ($k, $v) = @kv;
			$retval->{$longnames->{$k}} = $v if exists $longnames->{$k};
=======
		$retval{$longnames{$kv[0]}} = $kv[1] if @kv > 1 && exists $longnames{$kv[0]};
	}

	%retval;
}

=item _releaseIndex

 Get release index if any

 Return string|int

=cut

sub _releaseIndex
{
	my ($self, $suite) = ($_[0], $_[1]->{'suite'} || undef);

	if($suite) {
		if(grep $_ eq $suite, @RELEASES_ORDER) {
			int(@RELEASES_ORDER - (grep { $RELEASES_ORDER[$_] eq $suite } 0..$#RELEASES_ORDER)[0]);
		} else {
			$suite;
>>>>>>> 9f3fa8ec
		}
	} else {
		0;
	}
}

=item _releaseIndex()

 Get release index if any

 Return string|int

=cut

sub _releaseIndex
{
	my ($self, $x) =  @_;

	my $suite = $x->[1]->{'suite'} || undef;

	if($suite) {
		if(grep $_ eq $suite, @RELEASE_ORDER) {
			int(@RELEASE_ORDER - (grep { $RELEASE_ORDER[$_] eq $suite } 0..$#RELEASE_ORDER)[0]);
		} else {
			$suite;
		}
	} else {
		0;
	}
}

=item _parseAptPolicy()

 Parse output from apt-cache policy command

 Return array

=cut

sub _parseAptPolicy
{
	my $self = $_[0];

	local(*IN, *OUT, *ERR);

<<<<<<< HEAD
	my $pid = open3(\*IN, \*OUT, \*ERR, 'LANG=C apt-cache policy');
	my $stdout = do { local $/; <OUT> };
	my $stderr = do { local $/; <ERR> };
	waitpid($pid, 0) or die "$!\n";
	die("Unable to parse APT policy: $stderr") if $stderr && $?;

	my $priority;
	for my $line (split /\n/, $stdout) {
		$line =~ s/^\s+|\s+$//g;

		$priority = int($1) if $line =~ /^(\d+)/;

		if(index($line, 'release') == 0) {
			my @bits = split ' ', $line , 2;
			push @{$data}, [ $priority, $self->_parsePolicyLine($bits[1]) ] if @bits > 1;
=======
	my $pid = open3(*IN, *OUT, *ERR, 'LANG=C apt-cache policy');

	close IN;

	my $stdout = do { local $/; <OUT> };
	my $stderr = do { local $/; <ERR> };

	close OUT;
	close ERR;

	waitpid($pid, 0) or die "$!\n";
	die("Unable to parse APT policy: $stderr") if $stderr && $?;

	my @data = ();
	my $priority;

	for(split /\n/, $stdout) {
		s/^\s+|\s+$//g; # Remove leading and trailing whitespaces
		$priority = int($1) if /^(\d+)/;

		if(index($_, 'release') == 0) {
			my @bits = split ' ', $_ , 2;
			push @data, [ $priority, {$self->_parsePolicyLine($bits[1])} ] if @bits > 1;
>>>>>>> 9f3fa8ec
		}
	}

	@data;
}

<<<<<<< HEAD
=item _guessReleaseFromApt($origin = 'Debian', $component = 'main',
                           $ignoresuites = ['experimental'],
                           $label = 'Debian',
                           $alternateOlabels = { 'Debian Ports' => 'ftp.debian-ports.org' }
=======
=item _guessReleaseFromApt($origin = 'Debian', $component = 'main', $ignoresuites = ['experimental'],
                           $label = 'Debian', $alternateOlabels = { 'Debian Ports' => 'ftp.debian-ports.org' }
>>>>>>> 9f3fa8ec
)

 Retrieve distribution information by parsing output from the apt-cache policy command

 Return hash

=cut

sub _guessReleaseFromApt
{
	my ($self, $origin, $component, $ignoresuites, $label, $alternateOlabels) = @_;

	$origin ||= 'Debian';
	$component ||= 'main';
	$ignoresuites ||= ['experimental'];
	$label ||= 'Debian';
	$alternateOlabels ||= { 'Debian Ports' => 'ftp.debian-ports.org' };

	my @releases = $self->_parseAptPolicy();

<<<<<<< HEAD
	return undef unless @{$releases};

	# We only care about the specified origin, component, and label
	@{$releases} = grep {
=======
	return undef unless @releases;

	# We only care about the specified origin, component, and label
	@releases = grep {
>>>>>>> 9f3fa8ec
		(
			($_->[1]->{'origin'} || '') eq $origin and
			($_->[1]->{'component'} || '') eq $component and
			($_->[1]->{'label'} || '') eq $label
		) or (
<<<<<<< HEAD
			 exists $alternateOlabels->{($_->[1]->{'origin'} || '')} and
			 ($_->[1]->{'label'} || '') eq $alternateOlabels->{($_->[1]->{'origin'} || '')}
		)
	} @{$releases};

	# Check again to make sure we didn't wipe out all of the releases
	return undef unless @{$releases};

	@{$releases} = sort { $b->[0] cmp $a->[0] } @{$releases};
=======
			exists $alternateOlabels->{$_->[1]->{'origin'} || ''} and
			($_->[1]->{'label'} || '') eq $alternateOlabels->{($_->[1]->{'origin'} || '')}
		)
	} @releases;

	# Check again to make sure we didn't wipe out all of the releases
	return undef unless @releases;

	@releases = sort { $b->[0] <=> $a->[0] } @releases;
>>>>>>> 9f3fa8ec

	# We've sorted the list by descending priority, so the first entry should
	# be the "main" release in use on the system

<<<<<<< HEAD
	my $maxPriority = $releases->[0]->[0];
	@{$releases} = grep { $_->[0] == $maxPriority; } @{$releases};
	@{$releases} = sort { $self->_releaseIndex($a) cmp $self->_releaseIndex($b) } @{$releases};

	$releases->[0]->[1];
=======
	my $maxPriority = $releases[0]->[0];

	@releases = grep { $_->[0] == $maxPriority } @releases;
	@releases = sort { $self->_releaseIndex($a->[1]) cmp $self->_releaseIndex($b->[1]) } @releases;

	%{$releases[0]->[1]};
>>>>>>> 9f3fa8ec
}

=item _guessDebianRelease()

 Return Debian distribution-specific information

 Return hash

=cut

my $TESTING_CODENAME = 'unknown.new.testing';

sub _guessDebianRelease
{
	my $self = $_[0];

<<<<<<< HEAD
	my $distinfo = { };

	my $distInfo = { 'ID' => 'Debian' };

	# Use /etc/dpkg/origins/default to fetch the distribution name
	my $etcDpkgOriginsDefauft = $ENV{'LSB_ETC_DPKG_ORIGINS_DEFAULT'} || '/etc/dpkg/origins/default';

	if(-f $etcDpkgOriginsDefauft) {
		if(open my $fh, '<', $etcDpkgOriginsDefauft) {
			while (my $line = <$fh>) {
				my ($header, $content) = split ':', $line, 2;

				$header = lc($header);
				$content =~ s/^\s+|\s+$//g;

				if($header eq 'vendor') {
					$distInfo->{'ID'} = $content;
				}
			}

			close $fh;
		} else {
			 warn("Unable to open $etcDpkgOriginsDefauft: $!");
		}
	}

	my ($kern) = uname();

	if(grep $kern, ('Linux', 'Hurd', 'NetBSD')) {
		$distInfo->{'OS'} = "GNU/$kern";
	} elsif($kern eq 'FreeBSD') {
		$distInfo->{'OS'} = "GNU/k$kern";
	} elsif(grep $kern, ('GNU/Linux', 'GNU/kFreeBSD')) {
		$distInfo->{'OS'} = $kern;
	} else {
		$distInfo->{'OS'} = 'GNU';
	}

	$distInfo->{'DESCRIPTION'} = sprintf('%s %s', $distInfo->{'ID'}, $distInfo->{'OS'});
=======
	my %distInfo = ( 'ID' => 'Debian' );

	# Use /etc/dpkg/origins/default to fetch the distribution name
	my $etcDpkgOriginsDefauft = $ENV{'LSB_ETC_DPKG_ORIGINS_DEFAULT'} || '/etc/dpkg/origins/default';

	if(-f $etcDpkgOriginsDefauft) {
		if(open my $fh, '<', $etcDpkgOriginsDefauft) {
			while (my $line = <$fh>) {
				my ($header, $content) = split ':', $line, 2;

				$header = lc($header);
				$content =~ s/^\s+|\s+$//g;

				if($header eq 'vendor') {
					$distInfo{'ID'} = $content;
				}
			}

			close $fh;
		} else {
			 warn("Unable to open $etcDpkgOriginsDefauft: $!");
		}
	}

	my ($kern) = uname();

	if(grep $kern, ('Linux', 'Hurd', 'NetBSD')) {
		$distInfo{'OS'} = "GNU/$kern";
	} elsif($kern eq 'FreeBSD') {
		$distInfo{'OS'} = "GNU/k$kern";
	} elsif(grep $kern, ('GNU/Linux', 'GNU/kFreeBSD')) {
		$distInfo{'OS'} = $kern;
	} else {
		$distInfo{'OS'} = 'GNU';
	}

	$distInfo{'DESCRIPTION'} = sprintf('%s %s', $distInfo{'ID'}, $distInfo{'OS'});
>>>>>>> 9f3fa8ec

	my $etcDebianVersion = $ENV{'LSB_ETC_DEBIAN_VERSION'} || '/etc/debian_version';

	if(-f $etcDebianVersion) {
		my $release = 'unknown';

		if(open my $fh, '<', $etcDebianVersion) {
			$release = do { local $/; <$fh> };
<<<<<<< HEAD

			close $fh;

			$release =~ s/^\s+|\s+$//g;
		} else {
			warn("Unable to open $etcDebianVersion: $!");
		}

		if($release !~ /^[a-z]/) {
			# /etc/debian_version should be numeric
			$distInfo->{'CODENAME'} = $self->_lookupCodename($release, 'n/a');
			$distInfo->{'RELEASE'} = $release;
		} elsif($release =~ m%(.*)/sid$%) {
			$TESTING_CODENAME = $1 if lc($1) ne 'testing';
			$distInfo->{'RELEASE'} = 'testing/unstable';
		} else {
			$distInfo->{'RELEASE'} = $release;
=======
			$release =~ s/^\s+|\s+$//g; # Remove leading and trailing whitespaces

			close $fh;
		} else {
			warn("Unable to open $etcDebianVersion: $!");
		}

		if($release !~ /^[a-z]/) {
			# /etc/debian_version should be numeric
			$distInfo{'CODENAME'} = $self->_lookupCodename($release, 'n/a');
			$distInfo{'RELEASE'} = $release;
		} elsif($release =~ m%(.*)/sid$%) {
			$TESTING_CODENAME = $1 if lc($1) ne 'testing';
			$distInfo{'RELEASE'} = 'testing/unstable';
		} else {
			$distInfo{'RELEASE'} = $release;
>>>>>>> 9f3fa8ec
		}
	}

	# Only use apt information if we did not get the proper information
	# from /etc/debian_version or if we don't have a codename
	# (which will happen if /etc/debian_version does not contain a
	# number but some text like 'testing/unstable' or 'lenny/sid')
	#
	# This is slightly faster and less error prone in case the user
	# has an entry in his /etc/apt/sources.list but has not actually
	# upgraded the system.
<<<<<<< HEAD
	unless(exists $distInfo->{'CODENAME'}) {
		my $rInfo = $self->_guessReleaseFromApt();

 		if($rInfo) {
 			my $release = $rInfo->{'version'} || '';

 		 	# Special case Debian-Ports as their Release file has 'version': '1.0'
 		 	if($release eq '1.0' && $rInfo->{'origin'} eq 'Debian Ports' && $rInfo->{'label'} == 'ftp.debian-ports.org') {
 		 		$release = undef;
 		 		$rInfo->{'suite'} = 'unstable';
 		 	}

 		 	if($release) {
 		 		$distInfo->{'CODENAME'} = $self->_lookupCodename($release, 'n/a');
 		 	} else {
 		 		$release = $rInfo->{'suite'} || 'unstable';

 		 		if($release eq 'testing') {
 		 			# Would be nice if I didn't have to hardcode this.
 		 			$distInfo->{'CODENAME'} = $TESTING_CODENAME;
 		 		} else {
 		 			$distInfo->{'CODENAME'} = 'sid';
 		 		}
 		 	}

 		 	$distInfo->{'RELEASE'} = $release;
 		}
	}

	if(exists $distInfo->{'RELEASE'}) {
		$distInfo->{'DESCRIPTION'} .= sprintf(' %s', $distInfo->{'RELEASE'});
	}

	if(exists $distInfo->{'CODENAME'}) {
		$distInfo->{'DESCRIPTION'} .= sprintf(' (%s)', $distInfo->{'CODENAME'});
	}

	$distInfo;
=======
	unless(exists $distInfo{'CODENAME'}) {
		my %rInfo = $self->_guessReleaseFromApt();

 		if(%rInfo) {
 			my $release = $rInfo{'version'} || '';

 		 	# Special case Debian-Ports as their Release file has 'version': '1.0'
 		 	if($release eq '1.0' && $rInfo{'origin'} eq 'Debian Ports' && $rInfo{'label'} == 'ftp.debian-ports.org') {
 		 		$release = undef;
 		 		$rInfo{'suite'} = 'unstable';
 		 	}

 		 	if($release) {
 		 		$distInfo{'CODENAME'} = $self->_lookupCodename($release, 'n/a');
 		 	} else {
 		 		$release = $rInfo{'suite'} || 'unstable';

 		 		if($release eq 'testing') {
 		 			# Would be nice if I didn't have to hardcode this.
 		 			$distInfo{'CODENAME'} = $TESTING_CODENAME;
 		 		} else {
 		 			$distInfo{'CODENAME'} = 'sid';
 		 		}
 		 	}

 		 	$distInfo{'RELEASE'} = $release;
 		}
	}

	if(exists $distInfo{'RELEASE'}) {
		$distInfo{'DESCRIPTION'} .= sprintf(' %s', $distInfo{'RELEASE'});
	}

	if(exists $distInfo{'CODENAME'}) {
		$distInfo{'DESCRIPTION'} .= sprintf(' (%s)', $distInfo{'CODENAME'});
	}

	%distInfo;
>>>>>>> 9f3fa8ec
}

=item _getLsbInformation()

 Get lsb information from lsb-release file

<<<<<<< HEAD
 Return hash
=======
 Return hash Hash containing lsb information
>>>>>>> 9f3fa8ec

=cut

sub _getLsbInformation
{
	my $self = $_[0];

<<<<<<< HEAD
	my $distInfo = { };
=======
	my %distInfo = ();
>>>>>>> 9f3fa8ec

	my $etcLsbFile = $ENV{'LSB_ETC_LSB_RELEASE'} || '/etc/lsb-release';

	if(-f $etcLsbFile) {
		if(open my $fh, '<', $etcLsbFile) {
			while (my $line = <$fh>) {
				$line =~ s/^\s+|\s+$//g; # Remove trailing and leading whitespaces

				next unless $line && index($line, '=') != -1; # Skip invalid lines

				my ($var, $arg) = split '=', $line, 2;

<<<<<<< HEAD
				if(index($var, 'DISTRIB_') != -1) {
					$var = substr($var, 8);
					$arg = substr($arg, 1, -1) if  $arg =~ /^".*?"$/;
					$distInfo->{$var} = $arg if $arg; # Ignore empty arguments
=======
				if(index($var, 'DISTRIB_') == 0) {
					$var = substr($var, 8);
					$arg = substr($arg, 1, -1) if $arg =~ /^".*?"$/;
					$distInfo{$var} = $arg if $arg; # Ignore empty arguments
>>>>>>> 9f3fa8ec
				}
			}

			close $fh;
		} else {
			warn("Unable to open $etcLsbFile: $!");
		}
	}

<<<<<<< HEAD
	$distInfo;
=======
	%distInfo;
>>>>>>> 9f3fa8ec
}

=back

=head1 NOTE

 This is a rewrite for i-MSCP of the lsb_release command as provided by the lsb-release Debian package.

 Detection of systems using a mix of packages from various distributions or releases is something of a black art; the
current heuristic tends to assume that the installation is of the earliest distribution which is still being used by apt
but that heuristic is subject to error.

=back

=head1 AUTHOR

 Laurent Declercq <l.declercq@nuxwin.com>

=cut

1;<|MERGE_RESOLUTION|>--- conflicted
+++ resolved
@@ -40,11 +40,7 @@
 # XXX: Update as needed
 # This should really be included in apt-cache policy output... it is already
 # in the Release file...
-<<<<<<< HEAD
-my $RELEASE_CODENAME_LOOKUP = {
-=======
 my %RELEASE_CODENAME_LOOKUP = (
->>>>>>> 9f3fa8ec
 	'1.1' => 'buzz',
 	'1.2' => 'rex',
 	'1.3' => 'bo',
@@ -58,13 +54,6 @@
 	'6.0' => 'squeeze',
 	'7' => 'wheezy',
 	'8' => 'jessie'
-<<<<<<< HEAD
-};
-
-my @RELEASE_ORDER = map { [ $_, $RELEASE_CODENAME_LOOKUP->{$_} ] } keys %{$RELEASE_CODENAME_LOOKUP};
-@RELEASE_ORDER = map { $_->[1] } sort { $a->[0] cmp $b->[0] } @RELEASE_ORDER;
-push @RELEASE_ORDER, 'stable', 'testing', 'unstable', 'sid';
-=======
 );
 
 my @RELEASES_ORDER = (
@@ -75,7 +64,6 @@
 	),
 	'stable', 'testing', 'unstable', 'sid'
 );
->>>>>>> 9f3fa8ec
 
 =head1 DESCRIPTION
 
@@ -86,7 +74,6 @@
 =over 4
 
 =item getInstance()
-<<<<<<< HEAD
 
  Create and return instance of this class
 
@@ -104,7 +91,8 @@
 
 	unless(defined $$instance) {
 		$$instance = bless { }, $self;
-		$$instance->_init();
+
+		%{$$instance->{'lsbInfo'}} = $$instance->getDistroInformation();
 	}
 
 	$$instance;
@@ -112,34 +100,6 @@
 
 =item getId([$short = false])
 
-=======
-
- Create and return instance of this class
-
- Return iMSCP::LsbRelease
-
-=cut
-
-sub getInstance
-{
-	my $self = shift;
-	return $self if ref $self;
-
-	no strict 'refs';
-	my $instance = \${"$self\::_instance"};
-
-	unless(defined $$instance) {
-		$$instance = bless { }, $self;
-
-		%{$$instance->{'lsbInfo'}} = $$instance->getDistroInformation();
-	}
-
-	$$instance;
-}
-
-=item getId([$short = false])
-
->>>>>>> 9f3fa8ec
  Get distributor ID
 
  Param bool $short OPTIONAL Weither or not short value must be returned (default FALSE)
@@ -152,15 +112,9 @@
 	my ($self, $short) = @_;
 
 	if($short) {
-<<<<<<< HEAD
-		(exists $self->{'lsbInfo'}->{'ID'}) ? $self->{'lsbInfo'}->{'ID'} : 'n/a' ;
-	} else {
-		sprintf("Distributor ID:\t%s", (exists $self->{'lsbInfo'}->{'ID'}) ? $self->{'lsbInfo'}->{'ID'} : 'n/a');
-=======
 		$self->{'lsbInfo'}->{'ID'} || 'n/a';
 	} else {
 		sprintf("Distributor ID:\t%s", $self->{'lsbInfo'}->{'ID'} || 'n/a');
->>>>>>> 9f3fa8ec
 	}
 }
 
@@ -178,18 +132,9 @@
 	my ($self, $short) = @_;
 
 	if($short) {
-<<<<<<< HEAD
-		(exists $self->{'lsbInfo'}->{'DESCRIPTION'}) ? $self->{'lsbInfo'}->{'DESCRIPTION'} : 'n/a' ;
-	} else {
-		sprintf(
-			"Description:\t%s",
-			(exists $self->{'lsbInfo'}->{'DESCRIPTION'}) ? $self->{'lsbInfo'}->{'DESCRIPTION'} : 'n/a'
-		);
-=======
 		$self->{'lsbInfo'}->{'DESCRIPTION'} || 'n/a';
 	} else {
 		sprintf("Description:\t%s", $self->{'lsbInfo'}->{'DESCRIPTION'} || 'n/a');
->>>>>>> 9f3fa8ec
 	}
 }
 
@@ -207,15 +152,9 @@
 	my ($self, $short) = @_;
 
 	if($short) {
-<<<<<<< HEAD
-		(exists $self->{'lsbInfo'}->{'RELEASE'}) ? $self->{'lsbInfo'}->{'RELEASE'} : 'n/a' ;
-	} else {
-		sprintf("Release:\t%s", (exists $self->{'lsbInfo'}->{'RELEASE'}) ? $self->{'lsbInfo'}->{'RELEASE'} : 'n/a');
-=======
 		$self->{'lsbInfo'}->{'RELEASE'} || 'n/a';
 	} else {
 		sprintf("Release:\t%s", $self->{'lsbInfo'}->{'RELEASE'} || 'n/a');
->>>>>>> 9f3fa8ec
 	}
 }
 
@@ -233,15 +172,9 @@
 	my ($self, $short) = @_;
 
 	if($short) {
-<<<<<<< HEAD
-		(exists $self->{'lsbInfo'}->{'CODENAME'}) ? $self->{'lsbInfo'}->{'CODENAME'} : 'n/a' ;
-	} else {
-		sprintf("Codename:\t%s", (exists $self->{'lsbInfo'}->{'CODENAME'}) ? $self->{'lsbInfo'}->{'CODENAME'} : 'n/a');
-=======
 		$self->{'lsbInfo'}->{'CODENAME'} || 'n/a';
 	} else {
 		sprintf("Codename:\t%s", $self->{'lsbInfo'}->{'CODENAME'} || 'n/a');
->>>>>>> 9f3fa8ec
 	}
 }
 
@@ -280,11 +213,7 @@
 		'CODENAME' => 'squeeze'
 	)
 
-<<<<<<< HEAD
- Return hash
-=======
  Return hash Hash containing distribution information
->>>>>>> 9f3fa8ec
 
 =cut
 
@@ -296,27 +225,16 @@
 		# Try to retrieve information from /etc/lsb-release first
 		%{$self->{'lsbInfo'}} = $self->_getLsbInformation();
 
-<<<<<<< HEAD
-		for my $key('ID', 'RELEASE', 'CODENAME', 'DESCRIPTION') {
-			unless(exists $self->{'lsbInfo'}->{$key}) {
-				my $distInfo = $self->_guessDebianRelease();
-				%{$self->{'lsbInfo'}} = (%{$distInfo}, %{$self->{'lsbInfo'}});
-=======
 		for ('ID', 'RELEASE', 'CODENAME', 'DESCRIPTION') {
 			unless(exists $self->{'lsbInfo'}->{$_}) {
 				my %distInfo = $self->_guessDebianRelease();
 				%{$self->{'lsbInfo'}} = (%distInfo, %{$self->{'lsbInfo'}});
->>>>>>> 9f3fa8ec
 				last;
 			}
 		}
 	}
 
-<<<<<<< HEAD
-	$self->{'lsbInfo'};
-=======
 	%{$self->{'lsbInfo'}};
->>>>>>> 9f3fa8ec
 }
 
 =back
@@ -341,17 +259,7 @@
 
 	my $shortRelease = (int($1) < 7) ? sprintf '%s.%s', $1, $2 : sprintf '%s', $1;
 
-<<<<<<< HEAD
-	if(int($1) < 7) {
-		$shortRelease = sprintf '%s.%s', $1, $2;
-	} else {
-		$shortRelease = sprintf '%s', $1;
-	}
-
-	$RELEASE_CODENAME_LOOKUP->{$shortRelease} || $unknown;
-=======
 	$RELEASE_CODENAME_LOOKUP{$shortRelease} || $unknown;
->>>>>>> 9f3fa8ec
 }
 
 =item _parsePolicyLine($data)
@@ -364,11 +272,7 @@
 =cut
 
 # map short field names to long field names
-<<<<<<< HEAD
-my $longnames = { 'v' => 'version', 'o' => 'origin', 'a' => 'suite', 'c'  => 'component', 'l' => 'label' };
-=======
 my %longnames = ( 'v' => 'version', 'o' => 'origin', 'a' => 'suite', 'c'  => 'component', 'l' => 'label' );
->>>>>>> 9f3fa8ec
 
 sub _parsePolicyLine
 {
@@ -378,12 +282,6 @@
 
 	for(@bits) {
 		my @kv = split '=', $_, 2;
-<<<<<<< HEAD
-
-		if(@kv > 1) {
-			my ($k, $v) = @kv;
-			$retval->{$longnames->{$k}} = $v if exists $longnames->{$k};
-=======
 		$retval{$longnames{$kv[0]}} = $kv[1] if @kv > 1 && exists $longnames{$kv[0]};
 	}
 
@@ -407,38 +305,12 @@
 			int(@RELEASES_ORDER - (grep { $RELEASES_ORDER[$_] eq $suite } 0..$#RELEASES_ORDER)[0]);
 		} else {
 			$suite;
->>>>>>> 9f3fa8ec
 		}
 	} else {
 		0;
 	}
 }
 
-=item _releaseIndex()
-
- Get release index if any
-
- Return string|int
-
-=cut
-
-sub _releaseIndex
-{
-	my ($self, $x) =  @_;
-
-	my $suite = $x->[1]->{'suite'} || undef;
-
-	if($suite) {
-		if(grep $_ eq $suite, @RELEASE_ORDER) {
-			int(@RELEASE_ORDER - (grep { $RELEASE_ORDER[$_] eq $suite } 0..$#RELEASE_ORDER)[0]);
-		} else {
-			$suite;
-		}
-	} else {
-		0;
-	}
-}
-
 =item _parseAptPolicy()
 
  Parse output from apt-cache policy command
@@ -453,23 +325,6 @@
 
 	local(*IN, *OUT, *ERR);
 
-<<<<<<< HEAD
-	my $pid = open3(\*IN, \*OUT, \*ERR, 'LANG=C apt-cache policy');
-	my $stdout = do { local $/; <OUT> };
-	my $stderr = do { local $/; <ERR> };
-	waitpid($pid, 0) or die "$!\n";
-	die("Unable to parse APT policy: $stderr") if $stderr && $?;
-
-	my $priority;
-	for my $line (split /\n/, $stdout) {
-		$line =~ s/^\s+|\s+$//g;
-
-		$priority = int($1) if $line =~ /^(\d+)/;
-
-		if(index($line, 'release') == 0) {
-			my @bits = split ' ', $line , 2;
-			push @{$data}, [ $priority, $self->_parsePolicyLine($bits[1]) ] if @bits > 1;
-=======
 	my $pid = open3(*IN, *OUT, *ERR, 'LANG=C apt-cache policy');
 
 	close IN;
@@ -493,22 +348,14 @@
 		if(index($_, 'release') == 0) {
 			my @bits = split ' ', $_ , 2;
 			push @data, [ $priority, {$self->_parsePolicyLine($bits[1])} ] if @bits > 1;
->>>>>>> 9f3fa8ec
 		}
 	}
 
 	@data;
 }
 
-<<<<<<< HEAD
-=item _guessReleaseFromApt($origin = 'Debian', $component = 'main',
-                           $ignoresuites = ['experimental'],
-                           $label = 'Debian',
-                           $alternateOlabels = { 'Debian Ports' => 'ftp.debian-ports.org' }
-=======
 =item _guessReleaseFromApt($origin = 'Debian', $component = 'main', $ignoresuites = ['experimental'],
                            $label = 'Debian', $alternateOlabels = { 'Debian Ports' => 'ftp.debian-ports.org' }
->>>>>>> 9f3fa8ec
 )
 
  Retrieve distribution information by parsing output from the apt-cache policy command
@@ -529,33 +376,15 @@
 
 	my @releases = $self->_parseAptPolicy();
 
-<<<<<<< HEAD
-	return undef unless @{$releases};
-
-	# We only care about the specified origin, component, and label
-	@{$releases} = grep {
-=======
 	return undef unless @releases;
 
 	# We only care about the specified origin, component, and label
 	@releases = grep {
->>>>>>> 9f3fa8ec
 		(
 			($_->[1]->{'origin'} || '') eq $origin and
 			($_->[1]->{'component'} || '') eq $component and
 			($_->[1]->{'label'} || '') eq $label
 		) or (
-<<<<<<< HEAD
-			 exists $alternateOlabels->{($_->[1]->{'origin'} || '')} and
-			 ($_->[1]->{'label'} || '') eq $alternateOlabels->{($_->[1]->{'origin'} || '')}
-		)
-	} @{$releases};
-
-	# Check again to make sure we didn't wipe out all of the releases
-	return undef unless @{$releases};
-
-	@{$releases} = sort { $b->[0] cmp $a->[0] } @{$releases};
-=======
 			exists $alternateOlabels->{$_->[1]->{'origin'} || ''} and
 			($_->[1]->{'label'} || '') eq $alternateOlabels->{($_->[1]->{'origin'} || '')}
 		)
@@ -565,25 +394,16 @@
 	return undef unless @releases;
 
 	@releases = sort { $b->[0] <=> $a->[0] } @releases;
->>>>>>> 9f3fa8ec
 
 	# We've sorted the list by descending priority, so the first entry should
 	# be the "main" release in use on the system
 
-<<<<<<< HEAD
-	my $maxPriority = $releases->[0]->[0];
-	@{$releases} = grep { $_->[0] == $maxPriority; } @{$releases};
-	@{$releases} = sort { $self->_releaseIndex($a) cmp $self->_releaseIndex($b) } @{$releases};
-
-	$releases->[0]->[1];
-=======
 	my $maxPriority = $releases[0]->[0];
 
 	@releases = grep { $_->[0] == $maxPriority } @releases;
 	@releases = sort { $self->_releaseIndex($a->[1]) cmp $self->_releaseIndex($b->[1]) } @releases;
 
 	%{$releases[0]->[1]};
->>>>>>> 9f3fa8ec
 }
 
 =item _guessDebianRelease()
@@ -600,47 +420,6 @@
 {
 	my $self = $_[0];
 
-<<<<<<< HEAD
-	my $distinfo = { };
-
-	my $distInfo = { 'ID' => 'Debian' };
-
-	# Use /etc/dpkg/origins/default to fetch the distribution name
-	my $etcDpkgOriginsDefauft = $ENV{'LSB_ETC_DPKG_ORIGINS_DEFAULT'} || '/etc/dpkg/origins/default';
-
-	if(-f $etcDpkgOriginsDefauft) {
-		if(open my $fh, '<', $etcDpkgOriginsDefauft) {
-			while (my $line = <$fh>) {
-				my ($header, $content) = split ':', $line, 2;
-
-				$header = lc($header);
-				$content =~ s/^\s+|\s+$//g;
-
-				if($header eq 'vendor') {
-					$distInfo->{'ID'} = $content;
-				}
-			}
-
-			close $fh;
-		} else {
-			 warn("Unable to open $etcDpkgOriginsDefauft: $!");
-		}
-	}
-
-	my ($kern) = uname();
-
-	if(grep $kern, ('Linux', 'Hurd', 'NetBSD')) {
-		$distInfo->{'OS'} = "GNU/$kern";
-	} elsif($kern eq 'FreeBSD') {
-		$distInfo->{'OS'} = "GNU/k$kern";
-	} elsif(grep $kern, ('GNU/Linux', 'GNU/kFreeBSD')) {
-		$distInfo->{'OS'} = $kern;
-	} else {
-		$distInfo->{'OS'} = 'GNU';
-	}
-
-	$distInfo->{'DESCRIPTION'} = sprintf('%s %s', $distInfo->{'ID'}, $distInfo->{'OS'});
-=======
 	my %distInfo = ( 'ID' => 'Debian' );
 
 	# Use /etc/dpkg/origins/default to fetch the distribution name
@@ -678,7 +457,6 @@
 	}
 
 	$distInfo{'DESCRIPTION'} = sprintf('%s %s', $distInfo{'ID'}, $distInfo{'OS'});
->>>>>>> 9f3fa8ec
 
 	my $etcDebianVersion = $ENV{'LSB_ETC_DEBIAN_VERSION'} || '/etc/debian_version';
 
@@ -687,25 +465,6 @@
 
 		if(open my $fh, '<', $etcDebianVersion) {
 			$release = do { local $/; <$fh> };
-<<<<<<< HEAD
-
-			close $fh;
-
-			$release =~ s/^\s+|\s+$//g;
-		} else {
-			warn("Unable to open $etcDebianVersion: $!");
-		}
-
-		if($release !~ /^[a-z]/) {
-			# /etc/debian_version should be numeric
-			$distInfo->{'CODENAME'} = $self->_lookupCodename($release, 'n/a');
-			$distInfo->{'RELEASE'} = $release;
-		} elsif($release =~ m%(.*)/sid$%) {
-			$TESTING_CODENAME = $1 if lc($1) ne 'testing';
-			$distInfo->{'RELEASE'} = 'testing/unstable';
-		} else {
-			$distInfo->{'RELEASE'} = $release;
-=======
 			$release =~ s/^\s+|\s+$//g; # Remove leading and trailing whitespaces
 
 			close $fh;
@@ -722,7 +481,6 @@
 			$distInfo{'RELEASE'} = 'testing/unstable';
 		} else {
 			$distInfo{'RELEASE'} = $release;
->>>>>>> 9f3fa8ec
 		}
 	}
 
@@ -734,46 +492,6 @@
 	# This is slightly faster and less error prone in case the user
 	# has an entry in his /etc/apt/sources.list but has not actually
 	# upgraded the system.
-<<<<<<< HEAD
-	unless(exists $distInfo->{'CODENAME'}) {
-		my $rInfo = $self->_guessReleaseFromApt();
-
- 		if($rInfo) {
- 			my $release = $rInfo->{'version'} || '';
-
- 		 	# Special case Debian-Ports as their Release file has 'version': '1.0'
- 		 	if($release eq '1.0' && $rInfo->{'origin'} eq 'Debian Ports' && $rInfo->{'label'} == 'ftp.debian-ports.org') {
- 		 		$release = undef;
- 		 		$rInfo->{'suite'} = 'unstable';
- 		 	}
-
- 		 	if($release) {
- 		 		$distInfo->{'CODENAME'} = $self->_lookupCodename($release, 'n/a');
- 		 	} else {
- 		 		$release = $rInfo->{'suite'} || 'unstable';
-
- 		 		if($release eq 'testing') {
- 		 			# Would be nice if I didn't have to hardcode this.
- 		 			$distInfo->{'CODENAME'} = $TESTING_CODENAME;
- 		 		} else {
- 		 			$distInfo->{'CODENAME'} = 'sid';
- 		 		}
- 		 	}
-
- 		 	$distInfo->{'RELEASE'} = $release;
- 		}
-	}
-
-	if(exists $distInfo->{'RELEASE'}) {
-		$distInfo->{'DESCRIPTION'} .= sprintf(' %s', $distInfo->{'RELEASE'});
-	}
-
-	if(exists $distInfo->{'CODENAME'}) {
-		$distInfo->{'DESCRIPTION'} .= sprintf(' (%s)', $distInfo->{'CODENAME'});
-	}
-
-	$distInfo;
-=======
 	unless(exists $distInfo{'CODENAME'}) {
 		my %rInfo = $self->_guessReleaseFromApt();
 
@@ -812,18 +530,13 @@
 	}
 
 	%distInfo;
->>>>>>> 9f3fa8ec
 }
 
 =item _getLsbInformation()
 
  Get lsb information from lsb-release file
 
-<<<<<<< HEAD
- Return hash
-=======
  Return hash Hash containing lsb information
->>>>>>> 9f3fa8ec
 
 =cut
 
@@ -831,11 +544,7 @@
 {
 	my $self = $_[0];
 
-<<<<<<< HEAD
-	my $distInfo = { };
-=======
 	my %distInfo = ();
->>>>>>> 9f3fa8ec
 
 	my $etcLsbFile = $ENV{'LSB_ETC_LSB_RELEASE'} || '/etc/lsb-release';
 
@@ -848,17 +557,10 @@
 
 				my ($var, $arg) = split '=', $line, 2;
 
-<<<<<<< HEAD
-				if(index($var, 'DISTRIB_') != -1) {
-					$var = substr($var, 8);
-					$arg = substr($arg, 1, -1) if  $arg =~ /^".*?"$/;
-					$distInfo->{$var} = $arg if $arg; # Ignore empty arguments
-=======
 				if(index($var, 'DISTRIB_') == 0) {
 					$var = substr($var, 8);
 					$arg = substr($arg, 1, -1) if $arg =~ /^".*?"$/;
 					$distInfo{$var} = $arg if $arg; # Ignore empty arguments
->>>>>>> 9f3fa8ec
 				}
 			}
 
@@ -868,11 +570,7 @@
 		}
 	}
 
-<<<<<<< HEAD
-	$distInfo;
-=======
 	%distInfo;
->>>>>>> 9f3fa8ec
 }
 
 =back
