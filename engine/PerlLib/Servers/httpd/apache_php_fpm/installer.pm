--- conflicted
+++ resolved
@@ -453,11 +453,7 @@
 	}
 
 	for(@toDisableModules) {
-<<<<<<< HEAD
-		$rs = $self->{'httpd'}->disableModules($_) if -f "$self->{'config'}->{'HTTPD_MODS_AVAILABLE_DIR'}/$_.load";
-=======
-		$rs = $self->{'httpd'}->disableMod($_) if -l "$self->{'config'}->{'APACHE_MODS_ENABLED_DIR'}/$_.load";
->>>>>>> 6447d423
+		$rs = $self->{'httpd'}->disableModules($_) if -l "$self->{'config'}->{'HTTPD_MODS_ENABLED_DIR'}/$_.load";
 		return $rs if $rs;
 	}
 
@@ -813,15 +809,9 @@
 		return 1;
 	}
 
-<<<<<<< HEAD
-	# Removing any old SQL user (including privileges)
-	for($dbUserHost, $main::imscpOldConfig{'DATABASE_USER_HOST'}, '127.0.0.1') {
-		next if ! $_;
-=======
 	# Remove any old SQL user (including privileges)
 	for my $host($dbUserHost, $main::imscpOldConfig{'DATABASE_USER_HOST'}, '127.0.0.1') {
-		next unless $_;
->>>>>>> 6447d423
+		next unless $host;
 
 		if(main::setupDeleteSqlUser($dbUser, $host)) {
 			error('Unable to remove SQL user or one of its privileges');
@@ -952,13 +942,8 @@
 	my $self = $_[0];
 
 	my ($database, $errStr) = main::setupGetSqlConnect($main::imscpConfig{'DATABASE_NAME'});
-<<<<<<< HEAD
-	if(! $database) {
-		error("Unable to connect to SQL Server: $errStr");
-=======
 	unless($database) {
 		error("Unable to connect to SQL server: $errStr");
->>>>>>> 6447d423
 		return 1;
 	}
 
