--- conflicted
+++ resolved
@@ -142,7 +142,7 @@
 
 =item _loadData()
 
- Load data for current module
+ Load module data
 
  Return int 0 on success, other on failure
 
@@ -155,28 +155,24 @@
 
 =item _runAction($action, \@items, $itemType)
 
- Run the given action on each server/package that implement it
+ Run the given action on all servers/packages which implement it
 
  Param string $action Action to run
- Param array \@items Server|Addon name
- Param string $itemType Items type (Servers|Addons)
- Return int 0 on success, other on failure
-
-=cut
-
-sub _runAction ($$$$)
+ Param array \@items Server|Package name
+ Param string $itemType Items type (Servers|Packages)
+ Return int 0 on success, other on failure
+
+=cut
+
+sub _runAction
 {
 	my ($self, $action, $items, $itemType) = @_;
 
 	for (@{$items}) {
-<<<<<<< HEAD
-		my $paramName = ($itemType eq 'Packages') ? 'Package' : $_;
-=======
 		next if $_ eq 'noserver';
 
-		my $dataProvider = '_get' .  (($itemType ne 'Addons') ? ucfirst($_) : 'Addons') . 'Data';
+		my $dataProvider = '_get' .  (($itemType ne 'Packages') ? ucfirst($_) : 'Packages') . 'Data';
 		my %moduleData = $self->$dataProvider($action);
->>>>>>> 350cc6ba
 
 		if(%moduleData) {
 			my $package = "${itemType}::$_";
@@ -203,11 +199,7 @@
 
 =item _runAllActions()
 
-<<<<<<< HEAD
- Trigger actions (pre<Action>, <Action>, post<Action>) on each i-MSCP servers and packages.
-=======
- Run actions (pre<Action>, <Action>, post<Action>) on each servers and addons
->>>>>>> 350cc6ba
+ Run actions (pre<Action>, <Action>, post<Action>) on each servers and packages
 
  Return int 0 on success, other on failure
 
@@ -220,58 +212,27 @@
 	my @servers = iMSCP::Servers->getInstance()->get();
 	my @packages = iMSCP::Packages->getInstance()->get();
 
-<<<<<<< HEAD
-	# Build service/package data if provided by the module
-	for(@servers, 'Packages') {
-		next if $_ eq 'noserver';
-
-		my $methodName = '_get' . ucfirst($_) . 'Data';
-
-		my $rs = $self->$methodName();
-		return $rs if $rs;
-	}
-=======
 	my $moduleType = $self->getType();
->>>>>>> 350cc6ba
 
 	for('pre', '', 'post') {
 		my $rs = $self->_runAction("$_$action$moduleType", \@servers, 'Servers');
 		return $rs if $rs;
 
-<<<<<<< HEAD
-		$rs = $self->_runAction("$_$self->{'action'}$self->{'type'}", \@packages, 'Packages');
-=======
-		$rs = $self->_runAction("$_$action$moduleType", \@addons, 'Addons');
->>>>>>> 350cc6ba
+		$rs = $self->_runAction("$_$action$moduleType", \@packages, 'Packages');
 		return $rs if $rs;
 	}
 
 	0;
 }
 
-<<<<<<< HEAD
-=back
-
-=head1 STUB METHODS
-
-=over 4
-
-=item _getPackagesData()
-
- Get package data
-
- This method should be implemented by any module which provides data for i-MSCP packages.
- Resulting data must be stored in an anonymous hash accessible through the 'packages' attribute.
-=======
-=item _getAddonsData($action)
-
- Data provider method for i-MSCP addons
-
- This method must be implemented by any module which provides data for i-MSCP Addonss.
->>>>>>> 350cc6ba
-
- Param string $action Action
- Return hash Hash containing module data
+=item _getPackagesData($action)
+
+ Data provider method for i-MSCP packages
+
+ This method must be implemented by any module which provides data for i-MSCP packages.
+
+ Param string $action Action
+ Return hash Hash containing data
 
 =cut
 
@@ -287,7 +248,7 @@
  This method must be implemented by any module which provides data for cron servers.
 
  Param string $action Action
- Return hash Hash containing module data
+ Return hash Hash containing data
 
 =cut
 
@@ -303,7 +264,7 @@
  This method must be implemented by any module which provides data for Ftpd servers.
 
  Param string $action Action
- Return hash Hash containing module data
+ Return hash Hash containing data
 
 =cut
 
@@ -319,7 +280,7 @@
  This method must be implemented by any module which provides data for Httpd servers.
 
  Param string $action Action
- Return hash Hash containing module data
+ Return hash Hash containing data
 
 =cut
 
@@ -335,7 +296,7 @@
  This method must be implemented by any module which provides data for MTA servers.
 
  Param string $action Action
- Return hash Hash containing module data
+ Return hash Hash containing data
 
 =cut
 
@@ -346,16 +307,12 @@
 
 =item _getNamedData($action)
 
-<<<<<<< HEAD
- Get named data.
-=======
  Data provider method for named servers
->>>>>>> 350cc6ba
 
  This method must be implemented by any module which provides data for named servers.
 
  Param string $action Action
- Return hash Hash containing module data
+ Return hash Hash containing data
 
 =cut
 
@@ -371,7 +328,7 @@
  This method should be implemented by any module which provides data for IMAP/POP3 servers.
 
  Param string $action Action
- Return hash Hash containing module data
+ Return hash Hash containing data
 
 =cut
 
@@ -387,7 +344,7 @@
  This method should be implemented by any module which provides data for SQL servers.
 
  Param string $action Action
- Return hash Hash containing module data
+ Return hash Hash containing data
 
 =cut
 
